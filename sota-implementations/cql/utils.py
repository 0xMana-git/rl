# Copyright (c) Meta Platforms, Inc. and affiliates.
#
# This source code is licensed under the MIT license found in the
# LICENSE file in the root directory of this source tree.
import functools

import torch.nn
import torch.optim
from tensordict import TensorDict, TensorDictParams
from tensordict.nn import TensorDictModule, TensorDictSequential
from tensordict.nn.distributions import NormalParamExtractor
from tensordict.tensorclass import NonTensorData

from torchrl.collectors import SyncDataCollector
from torchrl.data import (
    Composite,
    LazyMemmapStorage,
    TensorDictPrioritizedReplayBuffer,
    TensorDictReplayBuffer,
)
from torchrl.data.datasets.d4rl import D4RLExperienceReplay
from torchrl.data.replay_buffers import SamplerWithoutReplacement
from torchrl.envs import (
    CatTensors,
    Compose,
    DMControlEnv,
    DoubleToFloat,
    EnvCreator,
    ParallelEnv,
    RewardSum,
    TransformedEnv,
)
from torchrl.envs.libs.gym import GymEnv, set_gym_backend
from torchrl.envs.utils import ExplorationType, set_exploration_type
from torchrl.modules import (
    EGreedyModule,
    MLP,
    ProbabilisticActor,
    QValueActor,
    TanhNormal,
    ValueOperator,
)
from torchrl.objectives import CQLLoss, DiscreteCQLLoss, SoftUpdate
from torchrl.record import VideoRecorder

from torchrl.trainers.helpers.models import ACTIVATIONS

# ====================================================================
# Environment utils
# -----------------


def env_maker(cfg, device="cpu", from_pixels=False):
    lib = cfg.env.backend
    if lib in ("gym", "gymnasium"):
        with set_gym_backend(lib):
            return GymEnv(
                cfg.env.name, device=device, from_pixels=from_pixels, pixels_only=False
            )
    elif lib == "dm_control":
        env = DMControlEnv(
            cfg.env.name, cfg.env.task, from_pixels=from_pixels, pixels_only=False
        )
        return TransformedEnv(
            env, CatTensors(in_keys=env.observation_spec.keys(), out_key="observation")
        )
    else:
        raise NotImplementedError(f"Unknown lib {lib}.")


def apply_env_transforms(
    env,
):
    transformed_env = TransformedEnv(
        env,
        Compose(
            DoubleToFloat(),
            RewardSum(),
        ),
    )
    return transformed_env


def make_environment(cfg, train_num_envs=1, eval_num_envs=1, logger=None):
    """Make environments for training and evaluation."""
    maker = functools.partial(env_maker, cfg)
    parallel_env = ParallelEnv(
        train_num_envs,
        EnvCreator(maker),
        serial_for_single=True,
    )
    parallel_env.set_seed(cfg.env.seed)

    train_env = apply_env_transforms(parallel_env)

    maker = functools.partial(env_maker, cfg, from_pixels=cfg.logger.video)
    eval_env = TransformedEnv(
        ParallelEnv(
            eval_num_envs,
            EnvCreator(maker),
            serial_for_single=True,
        ),
        train_env.transform.clone(),
    )
    eval_env.set_seed(0)
    if cfg.logger.video:
        eval_env = eval_env.insert_transform(
            0, VideoRecorder(logger=logger, tag="rendered", in_keys=["pixels"])
        )
    return train_env, eval_env


# ====================================================================
# Collector and replay buffer
# ---------------------------


def make_collector(
    cfg,
    train_env,
    actor_model_explore,
    compile=False,
    compile_mode=None,
    cudagraph=False,
):
    """Make collector."""
    collector = SyncDataCollector(
        train_env,
        actor_model_explore,
        init_random_frames=cfg.collector.init_random_frames,
        frames_per_batch=cfg.collector.frames_per_batch,
        max_frames_per_traj=cfg.collector.max_frames_per_traj,
        total_frames=cfg.collector.total_frames,
        device=cfg.collector.device,
        compile_policy={"mode": compile_mode} if compile else False,
        cudagraph_policy=cudagraph,
    )
    collector.set_seed(cfg.env.seed)
    return collector


def make_replay_buffer(
    batch_size,
    prb=False,
    buffer_size=1000000,
    scratch_dir=None,
    device="cpu",
    prefetch=3,
):
    if prb:
        replay_buffer = TensorDictPrioritizedReplayBuffer(
            alpha=0.7,
            beta=0.5,
            pin_memory=False,
            prefetch=prefetch,
            storage=LazyMemmapStorage(
                buffer_size,
                scratch_dir=scratch_dir,
                device=device,
            ),
            batch_size=batch_size,
        )
    else:
        replay_buffer = TensorDictReplayBuffer(
            pin_memory=False,
            prefetch=prefetch,
            storage=LazyMemmapStorage(
                buffer_size,
                scratch_dir=scratch_dir,
                device=device,
            ),
            batch_size=batch_size,
        )
    return replay_buffer


def make_offline_replay_buffer(rb_cfg):
    data = D4RLExperienceReplay(
        dataset_id=rb_cfg.dataset,
        split_trajs=False,
        batch_size=rb_cfg.batch_size,
        sampler=SamplerWithoutReplacement(drop_last=False),
        prefetch=4,
        direct_download=True,
    )

    data.append_transform(DoubleToFloat())

    return data


# ====================================================================
# Model
# -----
#
# We give one version of the model for learning from pixels, and one for state.
# TorchRL comes in handy at this point, as the high-level interactions with
# these models is unchanged, regardless of the modality.
#


def make_cql_model(cfg, train_env, eval_env, device="cpu"):
    model_cfg = cfg.model

<<<<<<< HEAD
    action_spec = train_env.single_action_spec
=======
    action_spec = train_env.action_spec_unbatched
>>>>>>> b4b59444

    actor_net, q_net = make_cql_modules_state(model_cfg, eval_env)
    in_keys = ["observation"]
    out_keys = ["loc", "scale"]

    actor_module = TensorDictModule(actor_net, in_keys=in_keys, out_keys=out_keys)

    # We use a ProbabilisticActor to make sure that we map the
    # network output to the right space using a TanhDelta
    # distribution.
    actor = ProbabilisticActor(
        module=actor_module,
        in_keys=["loc", "scale"],
        spec=action_spec,
        distribution_class=TanhNormal,
        # Wrapping the kwargs in a TensorDictParams such that these items are
        #  send to device when necessary
        distribution_kwargs=TensorDictParams(
            TensorDict(
                {
                    "low": torch.as_tensor(action_spec.space.low, device=device),
                    "high": torch.as_tensor(action_spec.space.high, device=device),
                    "tanh_loc": NonTensorData(False),
                }
            ),
            no_convert=True,
        ),
        default_interaction_type=ExplorationType.RANDOM,
    )

    in_keys = ["observation", "action"]

    out_keys = ["state_action_value"]
    qvalue = ValueOperator(
        in_keys=in_keys,
        out_keys=out_keys,
        module=q_net,
    )

    model = torch.nn.ModuleList([actor, qvalue]).to(device)
    # init nets
    with torch.no_grad(), set_exploration_type(ExplorationType.RANDOM):
        td = eval_env.reset()
        td = td.to(device)
        for net in model:
            net(td)
    del td
    eval_env.close()

    return model


def make_discretecql_model(cfg, train_env, eval_env, device="cpu"):
    model_cfg = cfg.model

    action_spec = train_env.action_spec

    actor_net_kwargs = {
        "num_cells": model_cfg.hidden_sizes,
        "out_features": action_spec.shape[-1],
        "activation_class": ACTIVATIONS[model_cfg.activation],
    }
    actor_net = MLP(**actor_net_kwargs)
    qvalue_module = QValueActor(
        module=actor_net,
        spec=Composite(action=action_spec),
        in_keys=["observation"],
    )
    qvalue_module = qvalue_module.to(device)
    # init nets
    with torch.no_grad(), set_exploration_type(ExplorationType.RANDOM):
        td = eval_env.reset()
        td = td.to(device)
        qvalue_module(td)

    del td
    greedy_module = EGreedyModule(
        annealing_num_steps=cfg.collector.annealing_frames,
        eps_init=cfg.collector.eps_start,
        eps_end=cfg.collector.eps_end,
        spec=action_spec,
    )
    model_explore = TensorDictSequential(
        qvalue_module,
        greedy_module,
    ).to(device)
    return qvalue_module, model_explore


def make_cql_modules_state(model_cfg, proof_environment):
    action_spec = proof_environment.action_spec

    actor_net_kwargs = {
        "num_cells": model_cfg.hidden_sizes,
        "out_features": 2 * action_spec.shape[-1],
        "activation_class": ACTIVATIONS[model_cfg.activation],
    }
    actor_net = MLP(**actor_net_kwargs)
    actor_extractor = NormalParamExtractor(
        scale_mapping=f"biased_softplus_{model_cfg.default_policy_scale}",
        scale_lb=model_cfg.scale_lb,
    )
    actor_net = torch.nn.Sequential(actor_net, actor_extractor)

    qvalue_net_kwargs = {
        "num_cells": model_cfg.hidden_sizes,
        "out_features": 1,
        "activation_class": ACTIVATIONS[model_cfg.activation],
    }

    q_net = MLP(**qvalue_net_kwargs)

    return actor_net, q_net


# ====================================================================
# CQL Loss
# ---------


def make_continuous_loss(loss_cfg, model, device: torch.device | None = None):
    loss_module = CQLLoss(
        model[0],
        model[1],
        loss_function=loss_cfg.loss_function,
        temperature=loss_cfg.temperature,
        min_q_weight=loss_cfg.min_q_weight,
        max_q_backup=loss_cfg.max_q_backup,
        deterministic_backup=loss_cfg.deterministic_backup,
        num_random=loss_cfg.num_random,
        with_lagrange=loss_cfg.with_lagrange,
        lagrange_thresh=loss_cfg.lagrange_thresh,
    )
    loss_module.make_value_estimator(gamma=loss_cfg.gamma, device=device)
    target_net_updater = SoftUpdate(loss_module, tau=loss_cfg.tau)

    return loss_module, target_net_updater


def make_discrete_loss(loss_cfg, model, device: torch.device | None = None):
    loss_module = DiscreteCQLLoss(
        model,
        loss_function=loss_cfg.loss_function,
        delay_value=True,
    )
    loss_module.make_value_estimator(gamma=loss_cfg.gamma, device=device)
    target_net_updater = SoftUpdate(loss_module, tau=loss_cfg.tau)

    return loss_module, target_net_updater


def make_discrete_cql_optimizer(cfg, loss_module):
    optim = torch.optim.Adam(
        loss_module.parameters(),
        lr=cfg.optim.lr,
        weight_decay=cfg.optim.weight_decay,
    )
    return optim


def make_continuous_cql_optimizer(cfg, loss_module):
    critic_params = loss_module.qvalue_network_params.flatten_keys().values()
    actor_params = loss_module.actor_network_params.flatten_keys().values()
    actor_optim = torch.optim.Adam(
        actor_params,
        lr=cfg.optim.actor_lr,
        weight_decay=cfg.optim.weight_decay,
    )
    critic_optim = torch.optim.Adam(
        critic_params,
        lr=cfg.optim.critic_lr,
        weight_decay=cfg.optim.weight_decay,
    )
    alpha_optim = torch.optim.Adam(
        [loss_module.log_alpha],
        lr=cfg.optim.actor_lr,
        weight_decay=cfg.optim.weight_decay,
    )
    if loss_module.with_lagrange:
        alpha_prime_optim = torch.optim.Adam(
            [loss_module.log_alpha_prime],
            lr=cfg.optim.critic_lr,
        )
    else:
        alpha_prime_optim = None
    return actor_optim, critic_optim, alpha_optim, alpha_prime_optim


# ====================================================================
# General utils
# ---------


def log_metrics(logger, metrics, step):
    if logger is not None:
        for metric_name, metric_value in metrics.items():
            logger.log_scalar(metric_name, metric_value, step)


def dump_video(module):
    if isinstance(module, VideoRecorder):
        module.dump()<|MERGE_RESOLUTION|>--- conflicted
+++ resolved
@@ -202,11 +202,7 @@
 def make_cql_model(cfg, train_env, eval_env, device="cpu"):
     model_cfg = cfg.model
 
-<<<<<<< HEAD
-    action_spec = train_env.single_action_spec
-=======
     action_spec = train_env.action_spec_unbatched
->>>>>>> b4b59444
 
     actor_net, q_net = make_cql_modules_state(model_cfg, eval_env)
     in_keys = ["observation"]
