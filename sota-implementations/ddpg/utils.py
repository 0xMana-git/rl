# Copyright (c) Meta Platforms, Inc. and affiliates.
#
# This source code is licensed under the MIT license found in the
# LICENSE file in the root directory of this source tree.
import functools

import torch

from tensordict.nn import TensorDictModule, TensorDictSequential

from torch import nn, optim
from torchrl.collectors import SyncDataCollector
from torchrl.data import TensorDictPrioritizedReplayBuffer, TensorDictReplayBuffer
from torchrl.data.replay_buffers.storages import LazyMemmapStorage
from torchrl.envs import (
    CatTensors,
    Compose,
    DMControlEnv,
    DoubleToFloat,
    EnvCreator,
    InitTracker,
    ParallelEnv,
    RewardSum,
    StepCounter,
    TransformedEnv,
)
from torchrl.envs.libs.gym import GymEnv, set_gym_backend
from torchrl.envs.utils import ExplorationType, set_exploration_type
from torchrl.modules import (
    AdditiveGaussianModule,
    MLP,
    OrnsteinUhlenbeckProcessModule,
    TanhModule,
    ValueOperator,
)

from torchrl.objectives import SoftUpdate
from torchrl.objectives.ddpg import DDPGLoss
from torchrl.record import VideoRecorder


# ====================================================================
# Environment utils
# -----------------


def env_maker(cfg, device="cpu", from_pixels=False):
    lib = cfg.env.library
    if lib in ("gym", "gymnasium"):
        with set_gym_backend(lib):
            return GymEnv(
                cfg.env.name, device=device, from_pixels=from_pixels, pixels_only=False
            )
    elif lib == "dm_control":
        env = DMControlEnv(
            cfg.env.name, cfg.env.task, from_pixels=from_pixels, pixels_only=False
        )
        return TransformedEnv(
            env, CatTensors(in_keys=env.observation_spec.keys(), out_key="observation")
        )
    else:
        raise NotImplementedError(f"Unknown lib {lib}.")


def apply_env_transforms(env, max_episode_steps=1000):
    transformed_env = TransformedEnv(
        env,
        Compose(
            InitTracker(),
            StepCounter(max_episode_steps),
            DoubleToFloat(),
            RewardSum(),
        ),
    )
    return transformed_env


def make_environment(cfg, logger):
    """Make environments for training and evaluation."""
    maker = functools.partial(env_maker, cfg, from_pixels=False)
    parallel_env = ParallelEnv(
        cfg.collector.env_per_collector,
        EnvCreator(maker),
        serial_for_single=True,
    )
    parallel_env.set_seed(cfg.env.seed)

    train_env = apply_env_transforms(
        parallel_env, max_episode_steps=cfg.env.max_episode_steps
    )

    maker = functools.partial(env_maker, cfg, from_pixels=cfg.logger.video)
    eval_env = TransformedEnv(
        ParallelEnv(
            cfg.logger.num_eval_envs,
            EnvCreator(maker),
            serial_for_single=True,
        ),
        train_env.transform.clone(),
    )
    eval_env.set_seed(0)
    if cfg.logger.video:
        eval_env = eval_env.append_transform(
            VideoRecorder(logger, tag="rendered", in_keys=["pixels"])
        )
    return train_env, eval_env


# ====================================================================
# Collector and replay buffer
# ---------------------------


def make_collector(
    cfg,
    train_env,
    actor_model_explore,
    compile=False,
    compile_mode=None,
    cudagraph=False,
        device: torch.device|None=None,
):
    """Make collector."""
    collector = SyncDataCollector(
        train_env,
        actor_model_explore,
        frames_per_batch=cfg.collector.frames_per_batch,
        init_random_frames=cfg.collector.init_random_frames,
        reset_at_each_iter=cfg.collector.reset_at_each_iter,
        total_frames=cfg.collector.total_frames,
        device=device,
        compile_policy={"mode": compile_mode, "fullgraph": True} if compile else False,
        cudagraph_policy=cudagraph,
    )
    collector.set_seed(cfg.env.seed)
    return collector


def make_replay_buffer(
    batch_size,
    prb=False,
    buffer_size=1000000,
    scratch_dir=None,
    device="cpu",
    prefetch=3,
):
    if prb:
        replay_buffer = TensorDictPrioritizedReplayBuffer(
            alpha=0.7,
            beta=0.5,
            pin_memory=False,
            prefetch=prefetch,
            storage=LazyMemmapStorage(
                buffer_size,
                scratch_dir=scratch_dir,
                device=device,
            ),
            batch_size=batch_size,
        )
    else:
        replay_buffer = TensorDictReplayBuffer(
            pin_memory=False,
            prefetch=prefetch,
            storage=LazyMemmapStorage(
                buffer_size,
                scratch_dir=scratch_dir,
                device=device,
            ),
            batch_size=batch_size,
        )
    return replay_buffer


# ====================================================================
# Model
# -----


def make_ddpg_agent(cfg, train_env, eval_env, device):
    """Make DDPG agent."""
    # Define Actor Network
    in_keys = ["observation"]
    action_spec = train_env.single_action_spec
    actor_net_kwargs = {
        "num_cells": cfg.network.hidden_sizes,
        "out_features": action_spec.shape[-1],
        "activation_class": get_activation(cfg),
    }

    actor_net = MLP(**actor_net_kwargs)

    in_keys_actor = in_keys
    actor_module = TensorDictModule(
        actor_net,
        in_keys=in_keys_actor,
        out_keys=["param"],
    )
    actor = TensorDictSequential(
        actor_module,
        TanhModule(
            in_keys=["param"],
            out_keys=["action"],
        ),
    )

    # Define Critic Network
    qvalue_net_kwargs = {
        "num_cells": cfg.network.hidden_sizes,
        "out_features": 1,
        "activation_class": get_activation(cfg),
    }

    qvalue_net = MLP(
        **qvalue_net_kwargs,
    )

    qvalue = ValueOperator(
        in_keys=["action"] + in_keys,
        module=qvalue_net,
    )

    model = nn.ModuleList([actor, qvalue]).to(device)

    # init nets
    with torch.no_grad(), set_exploration_type(ExplorationType.RANDOM):
        td = eval_env.reset()
        td = td.to(device)
        for net in model:
            net(td)
    del td
    eval_env.close()

    # Exploration wrappers:
    if cfg.network.noise_type == "ou":
        actor_model_explore = TensorDictSequential(
            model[0],
            OrnsteinUhlenbeckProcessModule(
                spec=action_spec,
                annealing_num_steps=1_000_000,
<<<<<<< HEAD
                safe=False,
            ).to(device),
=======
                device=device,
            ),
>>>>>>> 236d38f8
        )
    elif cfg.network.noise_type == "gaussian":
        actor_model_explore = TensorDictSequential(
            model[0],
            AdditiveGaussianModule(
                spec=action_spec,
                sigma_end=1.0,
                sigma_init=1.0,
                mean=0.0,
                std=0.1,
<<<<<<< HEAD
                safe=False,
            ).to(device),
=======
                device=device,
            ),
>>>>>>> 236d38f8
        )
    else:
        raise NotImplementedError

    return model, actor_model_explore


# ====================================================================
# DDPG Loss
# ---------


def make_loss_module(cfg, model):
    """Make loss module and target network updater."""
    # Create DDPG loss
    loss_module = DDPGLoss(
        actor_network=model[0],
        value_network=model[1],
        loss_function=cfg.optim.loss_function,
        delay_actor=True,
        delay_value=True,
    )
    loss_module.make_value_estimator(gamma=cfg.optim.gamma)

    # Define Target Network Updater
    target_net_updater = SoftUpdate(loss_module, eps=cfg.optim.target_update_polyak)
    return loss_module, target_net_updater


def make_optimizer(cfg, loss_module):
    critic_params = list(loss_module.value_network_params.flatten_keys().values())
    actor_params = list(loss_module.actor_network_params.flatten_keys().values())

    optimizer_actor = optim.Adam(
        actor_params, lr=cfg.optim.lr, weight_decay=cfg.optim.weight_decay
    )
    optimizer_critic = optim.Adam(
        critic_params,
        lr=cfg.optim.lr,
        weight_decay=cfg.optim.weight_decay,
    )
    return optimizer_actor, optimizer_critic


# ====================================================================
# General utils
# ---------


def log_metrics(logger, metrics, step):
    for metric_name, metric_value in metrics.items():
        logger.log_scalar(metric_name, metric_value, step)


def get_activation(cfg):
    if cfg.network.activation == "relu":
        return nn.ReLU
    elif cfg.network.activation == "tanh":
        return nn.Tanh
    elif cfg.network.activation == "leaky_relu":
        return nn.LeakyReLU
    else:
        raise NotImplementedError


def dump_video(module):
    if isinstance(module, VideoRecorder):
        module.dump()<|MERGE_RESOLUTION|>--- conflicted
+++ resolved
@@ -237,13 +237,9 @@
             OrnsteinUhlenbeckProcessModule(
                 spec=action_spec,
                 annealing_num_steps=1_000_000,
-<<<<<<< HEAD
+                device=device,
                 safe=False,
-            ).to(device),
-=======
-                device=device,
             ),
->>>>>>> 236d38f8
         )
     elif cfg.network.noise_type == "gaussian":
         actor_model_explore = TensorDictSequential(
@@ -254,13 +250,9 @@
                 sigma_init=1.0,
                 mean=0.0,
                 std=0.1,
-<<<<<<< HEAD
+                device=device,
                 safe=False,
-            ).to(device),
-=======
-                device=device,
             ),
->>>>>>> 236d38f8
         )
     else:
         raise NotImplementedError
