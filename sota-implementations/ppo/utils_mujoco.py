--- conflicted
+++ resolved
@@ -51,13 +51,8 @@
     num_outputs = proof_environment.single_action_spec.shape[-1]
     distribution_class = TanhNormal
     distribution_kwargs = {
-<<<<<<< HEAD
-        "low": proof_environment.single_action_spec.space.low,
-        "high": proof_environment.single_action_spec.space.high,
-=======
         "low": proof_environment.action_spec_unbatched.space.low,
         "high": proof_environment.action_spec_unbatched.space.high,
->>>>>>> b4b59444
         "tanh_loc": False,
     }
 
