# Copyright (c) Meta Platforms, Inc. and affiliates.
#
# This source code is licensed under the MIT license found in the
# LICENSE file in the root directory of this source tree.

import argparse
from copy import deepcopy

from packaging import version as pack_version
from tensordict.nn import InteractionType

_has_functorch = True
try:
    import functorch as ft  # noqa

    make_functional_with_buffers = ft.make_functional_with_buffers
    FUNCTORCH_ERR = ""
except ImportError as err:
    _has_functorch = False
    FUNCTORCH_ERR = str(err)

import numpy as np
import pytest
import torch
from _utils_internal import dtype_fixture, get_available_devices  # noqa
from mocking_classes import ContinuousActionConvMockEnv
from tensordict.nn import get_functional, NormalParamExtractor, TensorDictModule

# from torchrl.data.postprocs.utils import expand_as_right
from tensordict.tensordict import assert_allclose_td, TensorDict
from torch import autograd, nn
from torchrl.data import (
    BoundedTensorSpec,
    CompositeSpec,
    DiscreteTensorSpec,
    MultiOneHotDiscreteTensorSpec,
    OneHotDiscreteTensorSpec,
    UnboundedContinuousTensorSpec,
)
from torchrl.data.postprocs.postprocs import MultiStep
from torchrl.envs.model_based.dreamer import DreamerEnv
from torchrl.envs.transforms import TensorDictPrimer, TransformedEnv
from torchrl.modules import (
    DistributionalQValueActor,
    OneHotCategorical,
    QValueActor,
    SafeModule,
    SafeProbabilisticModule,
    SafeProbabilisticTensorDictSequential,
    SafeSequential,
    WorldModelWrapper,
)
from torchrl.modules.distributions.continuous import NormalParamWrapper, TanhNormal
from torchrl.modules.models.model_based import (
    DreamerActor,
    ObsDecoder,
    ObsEncoder,
    RSSMPosterior,
    RSSMPrior,
    RSSMRollout,
)
from torchrl.modules.models.models import MLP
from torchrl.modules.tensordict_module.actors import (
    Actor,
    ActorCriticOperator,
    ActorValueOperator,
    ProbabilisticActor,
    ValueOperator,
)
from torchrl.modules.utils import Buffer
from torchrl.objectives import (
    A2CLoss,
    ClipPPOLoss,
    DDPGLoss,
    DiscreteSACLoss,
    DistributionalDQNLoss,
    DQNLoss,
    DreamerActorLoss,
    DreamerModelLoss,
    DreamerValueLoss,
    IQLLoss,
    KLPENPPOLoss,
    PPOLoss,
    SACLoss,
    TD3Loss,
)
from torchrl.objectives.common import LossModule
from torchrl.objectives.deprecated import DoubleREDQLoss_deprecated, REDQLoss_deprecated
from torchrl.objectives.redq import REDQLoss
from torchrl.objectives.reinforce import ReinforceLoss
from torchrl.objectives.utils import (
    HardUpdate,
    hold_out_net,
    SoftUpdate,
    ValueEstimators,
)
from torchrl.objectives.value.advantages import GAE, TD1Estimator, TDLambdaEstimator
from torchrl.objectives.value.functional import (
    generalized_advantage_estimate,
    td0_advantage_estimate,
    td1_advantage_estimate,
    td_lambda_advantage_estimate,
    vec_generalized_advantage_estimate,
    vec_td1_advantage_estimate,
    vec_td_lambda_advantage_estimate,
)
from torchrl.objectives.value.utils import _custom_conv1d, _make_gammas_tensor


class _check_td_steady:
    def __init__(self, td):
        self.td_clone = td.clone()
        self.td = td

    def __enter__(self):
        pass

    def __exit__(self, exc_type, exc_val, exc_tb):
        assert (
            self.td.select(*self.td_clone.keys()) == self.td_clone
        ).all(), "Some keys have been modified in the tensordict!"


def get_devices():
    devices = [torch.device("cpu")]
    for i in range(torch.cuda.device_count()):
        devices += [torch.device(f"cuda:{i}")]
    return devices


class TestDQN:
    seed = 0

    def _create_mock_actor(
        self,
        action_spec_type,
        batch=2,
        obs_dim=3,
        action_dim=4,
        device="cpu",
        is_nn_module=False,
    ):
        # Actor
        if action_spec_type == "one_hot":
            action_spec = OneHotDiscreteTensorSpec(action_dim)
        elif action_spec_type == "categorical":
            action_spec = DiscreteTensorSpec(action_dim)
        elif action_spec_type == "nd_bounded":
            action_spec = BoundedTensorSpec(
                -torch.ones(action_dim), torch.ones(action_dim), (action_dim,)
            )
        else:
            raise ValueError(f"Wrong {action_spec_type}")

        module = nn.Linear(obs_dim, action_dim)
        if is_nn_module:
            return module.to(device)
        actor = QValueActor(
            spec=CompositeSpec(
                action=action_spec,
                action_value=None,
                chosen_action_value=None,
                shape=[],
            ),
            module=module,
        ).to(device)
        return actor

    def _create_mock_distributional_actor(
        self,
        action_spec_type,
        batch=2,
        obs_dim=3,
        action_dim=4,
        atoms=5,
        vmin=1,
        vmax=5,
        is_nn_module=False,
    ):
        # Actor
        if action_spec_type == "mult_one_hot":
            action_spec = MultiOneHotDiscreteTensorSpec([atoms] * action_dim)
        elif action_spec_type == "one_hot":
            action_spec = OneHotDiscreteTensorSpec(action_dim)
        elif action_spec_type == "categorical":
            action_spec = DiscreteTensorSpec(action_dim)
        else:
            raise ValueError(f"Wrong {action_spec_type}")
        support = torch.linspace(vmin, vmax, atoms, dtype=torch.float)
        module = MLP(obs_dim, (atoms, action_dim))
        # TODO: Fails tests with
        # TypeError: __init__() missing 1 required keyword-only argument: 'support'
        # DistributionalQValueActor initializer expects additional inputs.
        # if is_nn_module:
        #     return module
        actor = DistributionalQValueActor(
            spec=CompositeSpec(
                action=action_spec,
                action_value=None,
                shape=[],
            ),
            module=module,
            support=support,
            action_space="categorical"
            if isinstance(action_spec, DiscreteTensorSpec)
            else "one_hot",
        )
        return actor

    def _create_mock_data_dqn(
        self,
        action_spec_type,
        batch=2,
        obs_dim=3,
        action_dim=4,
        atoms=None,
        device="cpu",
    ):
        # create a tensordict
        obs = torch.randn(batch, obs_dim)
        next_obs = torch.randn(batch, obs_dim)
        if atoms:
            action_value = torch.randn(batch, atoms, action_dim).softmax(-2)
            action = (
                action_value[..., 0, :] == action_value[..., 0, :].max(-1, True)[0]
            ).to(torch.long)
        else:
            action_value = torch.randn(batch, action_dim)
            action = (action_value == action_value.max(-1, True)[0]).to(torch.long)

        if action_spec_type == "categorical":
            action_value = torch.max(action_value, -1, keepdim=True)[0]
            action = torch.argmax(action, -1, keepdim=True)
        reward = torch.randn(batch, 1)
        done = torch.zeros(batch, 1, dtype=torch.bool)
        td = TensorDict(
            batch_size=(batch,),
            source={
                "observation": obs,
                "next": {
                    "observation": next_obs,
                    "done": done,
                    "reward": reward,
                },
                "action": action,
                "action_value": action_value,
            },
            device=device,
        )
        return td

    def _create_seq_mock_data_dqn(
        self,
        action_spec_type,
        batch=2,
        T=4,
        obs_dim=3,
        action_dim=4,
        atoms=None,
        device="cpu",
    ):
        # create a tensordict
        total_obs = torch.randn(batch, T + 1, obs_dim, device=device)
        obs = total_obs[:, :T]
        next_obs = total_obs[:, 1:]
        if atoms:
            action_value = torch.randn(
                batch, T, atoms, action_dim, device=device
            ).softmax(-2)
            action = (
                action_value[..., 0, :] == action_value[..., 0, :].max(-1, True)[0]
            ).to(torch.long)
        else:
            action_value = torch.randn(batch, T, action_dim, device=device)
            action = (action_value == action_value.max(-1, True)[0]).to(torch.long)

        if action_spec_type == "categorical":
            action_value = torch.max(action_value, -1, keepdim=True)[0]
            action = torch.argmax(action, -1, keepdim=True)
        # action_value = action_value.unsqueeze(-1)
        reward = torch.randn(batch, T, 1, device=device)
        done = torch.zeros(batch, T, 1, dtype=torch.bool, device=device)
        mask = ~torch.zeros(batch, T, dtype=torch.bool, device=device)
        td = TensorDict(
            batch_size=(batch, T),
            source={
                "observation": obs.masked_fill_(~mask.unsqueeze(-1), 0.0),
                "next": {
                    "observation": next_obs.masked_fill_(~mask.unsqueeze(-1), 0.0),
                    "done": done,
                    "reward": reward.masked_fill_(~mask.unsqueeze(-1), 0.0),
                },
                "collector": {"mask": mask},
                "action": action.masked_fill_(~mask.unsqueeze(-1), 0.0),
                "action_value": action_value.masked_fill_(~mask.unsqueeze(-1), 0.0),
            },
        )
        return td

    @pytest.mark.parametrize("delay_value", (False, True))
    @pytest.mark.parametrize("device", get_available_devices())
    @pytest.mark.parametrize(
        "action_spec_type", ("nd_bounded", "one_hot", "categorical")
    )
    @pytest.mark.parametrize("td_est", list(ValueEstimators) + [None])
    def test_dqn(self, delay_value, device, action_spec_type, td_est):
        torch.manual_seed(self.seed)
        actor = self._create_mock_actor(
            action_spec_type=action_spec_type, device=device
        )
        td = self._create_mock_data_dqn(
            action_spec_type=action_spec_type, device=device
        )
        loss_fn = DQNLoss(actor, loss_function="l2", delay_value=delay_value)
        if td_est is ValueEstimators.GAE:
            with pytest.raises(NotImplementedError):
                loss_fn.make_value_estimator(td_est)
            return
        if td_est is not None:
            loss_fn.make_value_estimator(td_est)
        with _check_td_steady(td):
            loss = loss_fn(td)
        assert loss_fn.priority_key in td.keys()

        sum([item for _, item in loss.items()]).backward()
        assert torch.nn.utils.clip_grad.clip_grad_norm_(actor.parameters(), 1.0) > 0.0

        # Check param update effect on targets
        target_value = loss_fn.target_value_network_params.clone()
        for p in loss_fn.parameters():
            p.data += torch.randn_like(p)
        target_value2 = loss_fn.target_value_network_params.clone()
        if loss_fn.delay_value:
            assert_allclose_td(target_value, target_value2)
        else:
            assert not (target_value == target_value2).any()

        # check that policy is updated after parameter update
        parameters = [p.clone() for p in actor.parameters()]
        for p in loss_fn.parameters():
            p.data += torch.randn_like(p)
        assert all((p1 != p2).all() for p1, p2 in zip(parameters, actor.parameters()))

    @pytest.mark.parametrize("n", range(4))
    @pytest.mark.parametrize("delay_value", (False, True))
    @pytest.mark.parametrize("device", get_available_devices())
    @pytest.mark.parametrize(
        "action_spec_type", ("nd_bounded", "one_hot", "categorical")
    )
    def test_dqn_batcher(self, n, delay_value, device, action_spec_type, gamma=0.9):
        torch.manual_seed(self.seed)
        actor = self._create_mock_actor(
            action_spec_type=action_spec_type, device=device
        )

        td = self._create_seq_mock_data_dqn(
            action_spec_type=action_spec_type, device=device
        )
        loss_fn = DQNLoss(actor, loss_function="l2", delay_value=delay_value)

        ms = MultiStep(gamma=gamma, n_steps=n).to(device)
        ms_td = ms(td.clone())

        with _check_td_steady(ms_td):
            loss_ms = loss_fn(ms_td)
        assert loss_fn.priority_key in ms_td.keys()

        with torch.no_grad():
            loss = loss_fn(td)
        if n == 0:
            assert_allclose_td(td, ms_td.select(*td.keys(True, True)))
            _loss = sum([item for _, item in loss.items()])
            _loss_ms = sum([item for _, item in loss_ms.items()])
            assert (
                abs(_loss - _loss_ms) < 1e-3
            ), f"found abs(loss-loss_ms) = {abs(loss - loss_ms):4.5f} for n=0"
        else:
            with pytest.raises(AssertionError):
                assert_allclose_td(loss, loss_ms)
        sum([item for _, item in loss_ms.items()]).backward()
        assert torch.nn.utils.clip_grad.clip_grad_norm_(actor.parameters(), 1.0) > 0.0

        # Check param update effect on targets
        target_value = loss_fn.target_value_network_params.clone()
        for p in loss_fn.parameters():
            p.data += torch.randn_like(p)
        target_value2 = loss_fn.target_value_network_params.clone()
        if loss_fn.delay_value:
            assert_allclose_td(target_value, target_value2)
        else:
            assert not (target_value == target_value2).any()

        # check that policy is updated after parameter update
        parameters = [p.clone() for p in actor.parameters()]
        for p in loss_fn.parameters():
            p.data += torch.randn_like(p)
        assert all((p1 != p2).all() for p1, p2 in zip(parameters, actor.parameters()))

    @pytest.mark.parametrize("atoms", range(4, 10))
    @pytest.mark.parametrize("delay_value", (False, True))
    @pytest.mark.parametrize("device", get_devices())
    @pytest.mark.parametrize(
        "action_spec_type", ("mult_one_hot", "one_hot", "categorical")
    )
    @pytest.mark.parametrize("td_est", list(ValueEstimators) + [None])
    def test_distributional_dqn(
        self, atoms, delay_value, device, action_spec_type, td_est, gamma=0.9
    ):
        torch.manual_seed(self.seed)
        actor = self._create_mock_distributional_actor(
            action_spec_type=action_spec_type, atoms=atoms
        ).to(device)

        td = self._create_mock_data_dqn(
            action_spec_type=action_spec_type, atoms=atoms
        ).to(device)
        loss_fn = DistributionalDQNLoss(actor, gamma=gamma, delay_value=delay_value)

        if td_est not in (None, ValueEstimators.TD0):
            with pytest.raises(NotImplementedError):
                loss_fn.make_value_estimator(td_est)
            return
        elif td_est is not None:
            loss_fn.make_value_estimator(td_est)

        with _check_td_steady(td):
            loss = loss_fn(td)
        assert loss_fn.priority_key in td.keys()

        sum([item for _, item in loss.items()]).backward()
        assert torch.nn.utils.clip_grad.clip_grad_norm_(actor.parameters(), 1.0) > 0.0

        # Check param update effect on targets
        target_value = loss_fn.target_value_network_params.clone()
        for p in loss_fn.parameters():
            p.data += torch.randn_like(p)
        target_value2 = loss_fn.target_value_network_params.clone()
        if loss_fn.delay_value:
            assert_allclose_td(target_value, target_value2)
        else:
            for key, val in target_value.flatten_keys(",").items():
                if "support" in key:
                    continue
                assert not (val == target_value2[tuple(key.split(","))]).any(), key

        # check that policy is updated after parameter update
        parameters = [p.clone() for p in actor.parameters()]
        for p in loss_fn.parameters():
            p.data += torch.randn_like(p)
        assert all((p1 != p2).all() for p1, p2 in zip(parameters, actor.parameters()))


class TestDDPG:
    seed = 0

    def _create_mock_actor(self, batch=2, obs_dim=3, action_dim=4, device="cpu"):
        # Actor
        action_spec = BoundedTensorSpec(
            -torch.ones(action_dim), torch.ones(action_dim), (action_dim,)
        )
        module = nn.Linear(obs_dim, action_dim)
        actor = Actor(
            spec=action_spec,
            module=module,
        )
        return actor.to(device)

    def _create_mock_value(self, batch=2, obs_dim=3, action_dim=4, device="cpu"):
        # Actor
        class ValueClass(nn.Module):
            def __init__(self):
                super().__init__()
                self.linear = nn.Linear(obs_dim + action_dim, 1)

            def forward(self, obs, act):
                return self.linear(torch.cat([obs, act], -1))

        module = ValueClass()
        value = ValueOperator(
            module=module,
            in_keys=["observation", "action"],
        )
        return value.to(device)

    def _create_mock_distributional_actor(
        self, batch=2, obs_dim=3, action_dim=4, atoms=5, vmin=1, vmax=5
    ):
        raise NotImplementedError

    def _create_mock_data_ddpg(
        self, batch=8, obs_dim=3, action_dim=4, atoms=None, device="cpu"
    ):
        # create a tensordict
        obs = torch.randn(batch, obs_dim, device=device)
        next_obs = torch.randn(batch, obs_dim, device=device)
        if atoms:
            raise NotImplementedError
        else:
            action = torch.randn(batch, action_dim, device=device).clamp(-1, 1)
        reward = torch.randn(batch, 1, device=device)
        done = torch.zeros(batch, 1, dtype=torch.bool, device=device)
        td = TensorDict(
            batch_size=(batch,),
            source={
                "observation": obs,
                "next": {
                    "observation": next_obs,
                    "done": done,
                    "reward": reward,
                },
                "action": action,
            },
            device=device,
        )
        return td

    def _create_seq_mock_data_ddpg(
        self, batch=8, T=4, obs_dim=3, action_dim=4, atoms=None, device="cpu"
    ):
        # create a tensordict
        total_obs = torch.randn(batch, T + 1, obs_dim, device=device)
        obs = total_obs[:, :T]
        next_obs = total_obs[:, 1:]
        if atoms:
            action = torch.randn(batch, T, atoms, action_dim, device=device).clamp(
                -1, 1
            )
        else:
            action = torch.randn(batch, T, action_dim, device=device).clamp(-1, 1)
        reward = torch.randn(batch, T, 1, device=device)
        done = torch.zeros(batch, T, 1, dtype=torch.bool, device=device)
        mask = ~torch.zeros(batch, T, dtype=torch.bool, device=device)
        td = TensorDict(
            batch_size=(batch, T),
            source={
                "observation": obs.masked_fill_(~mask.unsqueeze(-1), 0.0),
                "next": {
                    "observation": next_obs.masked_fill_(~mask.unsqueeze(-1), 0.0),
                    "done": done,
                    "reward": reward.masked_fill_(~mask.unsqueeze(-1), 0.0),
                },
                "collector": {"mask": mask},
                "action": action.masked_fill_(~mask.unsqueeze(-1), 0.0),
            },
            device=device,
        )
        return td

    @pytest.mark.skipif(
        not _has_functorch, reason=f"functorch not installed: {FUNCTORCH_ERR}"
    )
    @pytest.mark.parametrize("device", get_available_devices())
    @pytest.mark.parametrize("delay_actor,delay_value", [(False, False), (True, True)])
    @pytest.mark.parametrize("td_est", list(ValueEstimators) + [None])
    def test_ddpg(self, delay_actor, delay_value, device, td_est):
        torch.manual_seed(self.seed)
        actor = self._create_mock_actor(device=device)
        value = self._create_mock_value(device=device)
        td = self._create_mock_data_ddpg(device=device)
        loss_fn = DDPGLoss(
            actor,
            value,
            loss_function="l2",
            delay_actor=delay_actor,
            delay_value=delay_value,
        )
        if td_est is ValueEstimators.GAE:
            with pytest.raises(NotImplementedError):
                loss_fn.make_value_estimator(td_est)
            return
        if td_est is not None:
            loss_fn.make_value_estimator(td_est)

        with _check_td_steady(td):
            loss = loss_fn(td)

        assert all(
            (p.grad is None) or (p.grad == 0).all()
            for p in loss_fn.value_network_params.values(True, True)
        )
        assert all(
            (p.grad is None) or (p.grad == 0).all()
            for p in loss_fn.actor_network_params.values(True, True)
        )
        # check that losses are independent
        for k in loss.keys():
            if not k.startswith("loss"):
                continue
            loss[k].sum().backward(retain_graph=True)
            if k == "loss_actor":
                assert all(
                    (p.grad is None) or (p.grad == 0).all()
                    for p in loss_fn.value_network_params.values(True, True)
                )
                assert not any(
                    (p.grad is None) or (p.grad == 0).all()
                    for p in loss_fn.actor_network_params.values(True, True)
                )
            elif k == "loss_value":
                assert all(
                    (p.grad is None) or (p.grad == 0).all()
                    for p in loss_fn.actor_network_params.values(True, True)
                )
                assert not any(
                    (p.grad is None) or (p.grad == 0).all()
                    for p in loss_fn.value_network_params.values(True, True)
                )
            else:
                raise NotImplementedError(k)
            loss_fn.zero_grad()

        # check overall grad
        sum([item for _, item in loss.items()]).backward()
        parameters = list(actor.parameters()) + list(value.parameters())
        for p in parameters:
            assert p.grad.norm() > 0.0

        # Check param update effect on targets
        target_actor = [p.clone() for p in loss_fn.target_actor_network_params.values()]
        target_value = [p.clone() for p in loss_fn.target_value_network_params.values()]
        _i = -1
        for _i, p in enumerate(loss_fn.parameters()):
            p.data += torch.randn_like(p)
        assert _i >= 0
        target_actor2 = [
            p.clone() for p in loss_fn.target_actor_network_params.values()
        ]
        target_value2 = [
            p.clone() for p in loss_fn.target_value_network_params.values()
        ]
        if loss_fn.delay_actor:
            assert all((p1 == p2).all() for p1, p2 in zip(target_actor, target_actor2))
        else:
            assert not any(
                (p1 == p2).any() for p1, p2 in zip(target_actor, target_actor2)
            )
        if loss_fn.delay_value:
            assert all((p1 == p2).all() for p1, p2 in zip(target_value, target_value2))
        else:
            assert not any(
                (p1 == p2).any() for p1, p2 in zip(target_value, target_value2)
            )

        # check that policy is updated after parameter update
        parameters = [p.clone() for p in actor.parameters()]
        for p in loss_fn.parameters():
            p.data += torch.randn_like(p)
        assert all((p1 != p2).all() for p1, p2 in zip(parameters, actor.parameters()))

    @pytest.mark.skipif(
        not _has_functorch, reason=f"functorch not installed: {FUNCTORCH_ERR}"
    )
    @pytest.mark.parametrize("n", list(range(4)))
    @pytest.mark.parametrize("device", get_available_devices())
    @pytest.mark.parametrize("delay_actor,delay_value", [(False, False), (True, True)])
    def test_ddpg_batcher(self, n, delay_actor, delay_value, device, gamma=0.9):
        torch.manual_seed(self.seed)
        actor = self._create_mock_actor(device=device)
        value = self._create_mock_value(device=device)
        td = self._create_seq_mock_data_ddpg(device=device)
        loss_fn = DDPGLoss(
            actor,
            value,
            loss_function="l2",
            delay_actor=delay_actor,
            delay_value=delay_value,
        )

        ms = MultiStep(gamma=gamma, n_steps=n).to(device)
        ms_td = ms(td.clone())
        with _check_td_steady(ms_td):
            loss_ms = loss_fn(ms_td)
        with torch.no_grad():
            loss = loss_fn(td)
        if n == 0:
            assert_allclose_td(td, ms_td.select(*list(td.keys(True, True))))
            _loss = sum([item for _, item in loss.items()])
            _loss_ms = sum([item for _, item in loss_ms.items()])
            assert (
                abs(_loss - _loss_ms) < 1e-3
            ), f"found abs(loss-loss_ms) = {abs(loss - loss_ms):4.5f} for n=0"
        else:
            with pytest.raises(AssertionError):
                assert_allclose_td(loss, loss_ms)
        sum([item for _, item in loss_ms.items()]).backward()
        parameters = list(actor.parameters()) + list(value.parameters())
        for p in parameters:
            assert p.grad.norm() > 0.0


class TestTD3:
    seed = 0

    def _create_mock_actor(self, batch=2, obs_dim=3, action_dim=4, device="cpu"):
        # Actor
        action_spec = BoundedTensorSpec(
            -torch.ones(action_dim), torch.ones(action_dim), (action_dim,)
        )
        module = nn.Linear(obs_dim, action_dim)
        actor = Actor(
            spec=action_spec,
            module=module,
        )
        return actor.to(device)

    def _create_mock_value(self, batch=2, obs_dim=3, action_dim=4, device="cpu"):
        # Actor
        class ValueClass(nn.Module):
            def __init__(self):
                super().__init__()
                self.linear = nn.Linear(obs_dim + action_dim, 1)

            def forward(self, obs, act):
                return self.linear(torch.cat([obs, act], -1))

        module = ValueClass()
        value = ValueOperator(
            module=module,
            in_keys=["observation", "action"],
        )
        return value.to(device)

    def _create_mock_distributional_actor(
        self, batch=2, obs_dim=3, action_dim=4, atoms=5, vmin=1, vmax=5
    ):
        raise NotImplementedError

    def _create_mock_data_td3(
        self, batch=8, obs_dim=3, action_dim=4, atoms=None, device="cpu"
    ):
        # create a tensordict
        obs = torch.randn(batch, obs_dim, device=device)
        next_obs = torch.randn(batch, obs_dim, device=device)
        if atoms:
            raise NotImplementedError
        else:
            action = torch.randn(batch, action_dim, device=device).clamp(-1, 1)
        reward = torch.randn(batch, 1, device=device)
        done = torch.zeros(batch, 1, dtype=torch.bool, device=device)
        td = TensorDict(
            batch_size=(batch,),
            source={
                "observation": obs,
                "next": {
                    "observation": next_obs,
                    "done": done,
                    "reward": reward,
                },
                "action": action,
            },
            device=device,
        )
        return td

    def _create_seq_mock_data_td3(
        self, batch=8, T=4, obs_dim=3, action_dim=4, atoms=None, device="cpu"
    ):
        # create a tensordict
        total_obs = torch.randn(batch, T + 1, obs_dim, device=device)
        obs = total_obs[:, :T]
        next_obs = total_obs[:, 1:]
        if atoms:
            action = torch.randn(batch, T, atoms, action_dim, device=device).clamp(
                -1, 1
            )
        else:
            action = torch.randn(batch, T, action_dim, device=device).clamp(-1, 1)
        reward = torch.randn(batch, T, 1, device=device)
        done = torch.zeros(batch, T, 1, dtype=torch.bool, device=device)
        mask = ~torch.zeros(batch, T, 1, dtype=torch.bool, device=device)
        td = TensorDict(
            batch_size=(batch, T),
            source={
                "observation": obs * mask.to(obs.dtype),
                "next": {
                    "observation": next_obs * mask.to(obs.dtype),
                    "reward": reward * mask.to(obs.dtype),
                    "done": done,
                },
                "collector": {"mask": mask},
                "action": action * mask.to(obs.dtype),
            },
            device=device,
        )
        return td

    @pytest.mark.skipif(not _has_functorch, reason="functorch not installed")
    @pytest.mark.parametrize("device", get_available_devices())
    @pytest.mark.parametrize(
        "delay_actor, delay_qvalue", [(False, False), (True, True)]
    )
    @pytest.mark.parametrize("policy_noise", [0.1, 1.0])
    @pytest.mark.parametrize("noise_clip", [0.1, 1.0])
    @pytest.mark.parametrize("td_est", list(ValueEstimators) + [None])
    def test_td3(
        self,
        delay_actor,
        delay_qvalue,
        device,
        policy_noise,
        noise_clip,
        td_est,
    ):
        torch.manual_seed(self.seed)
        actor = self._create_mock_actor(device=device)
        value = self._create_mock_value(device=device)
        td = self._create_mock_data_td3(device=device)
        loss_fn = TD3Loss(
            actor,
            value,
            loss_function="l2",
            policy_noise=policy_noise,
            noise_clip=noise_clip,
            delay_actor=delay_actor,
            delay_qvalue=delay_qvalue,
        )
        if td_est is ValueEstimators.GAE:
            with pytest.raises(NotImplementedError):
                loss_fn.make_value_estimator(td_est)
            return
        if td_est is not None:
            loss_fn.make_value_estimator(td_est)
        with _check_td_steady(td):
            loss = loss_fn(td)

        assert all(
            (p.grad is None) or (p.grad == 0).all()
            for p in loss_fn.qvalue_network_params.values(True, True)
        )
        assert all(
            (p.grad is None) or (p.grad == 0).all()
            for p in loss_fn.actor_network_params.values(True, True)
        )
        # check that losses are independent
        for k in loss.keys():
            if not k.startswith("loss"):
                continue
            loss[k].sum().backward(retain_graph=True)
            if k == "loss_actor":
                assert all(
                    (p.grad is None) or (p.grad == 0).all()
                    for p in loss_fn.qvalue_network_params.values(True, True)
                )
                assert not any(
                    (p.grad is None) or (p.grad == 0).all()
                    for p in loss_fn.actor_network_params.values(True, True)
                )
            elif k == "loss_qvalue":
                assert all(
                    (p.grad is None) or (p.grad == 0).all()
                    for p in loss_fn.actor_network_params.values(True, True)
                )
                assert not any(
                    (p.grad is None) or (p.grad == 0).all()
                    for p in loss_fn.qvalue_network_params.values(True, True)
                )
            else:
                raise NotImplementedError(k)
            loss_fn.zero_grad()

        sum([item for _, item in loss.items()]).backward()
        named_parameters = list(loss_fn.named_parameters())
        named_buffers = list(loss_fn.named_buffers())

        assert len({p for n, p in named_parameters}) == len(list(named_parameters))
        assert len({p for n, p in named_buffers}) == len(list(named_buffers))

        for name, p in named_parameters:
            assert p.grad.norm() > 0.0, f"parameter {name} has a null gradient"

    @pytest.mark.skipif(not _has_functorch, reason="functorch not installed")
    @pytest.mark.parametrize("n", list(range(4)))
    @pytest.mark.parametrize("device", get_available_devices())
    @pytest.mark.parametrize("delay_actor,delay_qvalue", [(False, False), (True, True)])
    @pytest.mark.parametrize("policy_noise", [0.1, 1.0])
    @pytest.mark.parametrize("noise_clip", [0.1, 1.0])
    def test_td3_batcher(
        self, n, delay_actor, delay_qvalue, device, policy_noise, noise_clip, gamma=0.9
    ):
        torch.manual_seed(self.seed)
        actor = self._create_mock_actor(device=device)
        value = self._create_mock_value(device=device)
        td = self._create_seq_mock_data_td3(device=device)
        loss_fn = TD3Loss(
            actor,
            value,
            policy_noise=policy_noise,
            noise_clip=noise_clip,
            delay_qvalue=delay_qvalue,
            delay_actor=delay_actor,
        )

        ms = MultiStep(gamma=gamma, n_steps=n).to(device)

        td_clone = td.clone()
        ms_td = ms(td_clone)

        torch.manual_seed(0)
        np.random.seed(0)

        with _check_td_steady(ms_td):
            loss_ms = loss_fn(ms_td)
        assert loss_fn.priority_key in ms_td.keys()

        with torch.no_grad():
            torch.manual_seed(0)  # log-prob is computed with a random action
            np.random.seed(0)
            loss = loss_fn(td)
        if n == 0:
            assert_allclose_td(td, ms_td.select(*list(td.keys(True, True))))
            _loss = sum([item for _, item in loss.items()])
            _loss_ms = sum([item for _, item in loss_ms.items()])
            assert (
                abs(_loss - _loss_ms) < 1e-3
            ), f"found abs(loss-loss_ms) = {abs(loss - loss_ms):4.5f} for n=0"
        else:
            with pytest.raises(AssertionError):
                assert_allclose_td(loss, loss_ms)

        sum([item for _, item in loss_ms.items()]).backward()
        named_parameters = loss_fn.named_parameters()
        for name, p in named_parameters:
            assert p.grad.norm() > 0.0, f"parameter {name} has null gradient"

        # Check param update effect on targets
        target_actor = loss_fn.target_actor_network_params.clone().values(
            include_nested=True, leaves_only=True
        )
        target_qvalue = loss_fn.target_qvalue_network_params.clone().values(
            include_nested=True, leaves_only=True
        )
        for p in loss_fn.parameters():
            p.data += torch.randn_like(p)
        target_actor2 = loss_fn.target_actor_network_params.clone().values(
            include_nested=True, leaves_only=True
        )
        target_qvalue2 = loss_fn.target_qvalue_network_params.clone().values(
            include_nested=True, leaves_only=True
        )
        if loss_fn.delay_actor:
            assert all((p1 == p2).all() for p1, p2 in zip(target_actor, target_actor2))
        else:
            assert not any(
                (p1 == p2).any() for p1, p2 in zip(target_actor, target_actor2)
            )
        if loss_fn.delay_qvalue:
            assert all(
                (p1 == p2).all() for p1, p2 in zip(target_qvalue, target_qvalue2)
            )
        else:
            assert not any(
                (p1 == p2).any() for p1, p2 in zip(target_qvalue, target_qvalue2)
            )

        # check that policy is updated after parameter update
        actorp_set = set(actor.parameters())
        loss_fnp_set = set(loss_fn.parameters())
        assert len(actorp_set.intersection(loss_fnp_set)) == len(actorp_set)
        parameters = [p.clone() for p in actor.parameters()]
        for p in loss_fn.parameters():
            p.data += torch.randn_like(p)
        assert all((p1 != p2).all() for p1, p2 in zip(parameters, actor.parameters()))


@pytest.mark.parametrize("version", [1, 2])
class TestSAC:
    seed = 0

    def _create_mock_actor(self, batch=2, obs_dim=3, action_dim=4, device="cpu"):
        # Actor
        action_spec = BoundedTensorSpec(
            -torch.ones(action_dim), torch.ones(action_dim), (action_dim,)
        )
        net = NormalParamWrapper(nn.Linear(obs_dim, 2 * action_dim))
        module = SafeModule(net, in_keys=["observation"], out_keys=["loc", "scale"])
        actor = ProbabilisticActor(
            module=module,
            in_keys=["loc", "scale"],
            spec=action_spec,
            distribution_class=TanhNormal,
        )
        return actor.to(device)

    def _create_mock_qvalue(self, batch=2, obs_dim=3, action_dim=4, device="cpu"):
        class ValueClass(nn.Module):
            def __init__(self):
                super().__init__()
                self.linear = nn.Linear(obs_dim + action_dim, 1)

            def forward(self, obs, act):
                return self.linear(torch.cat([obs, act], -1))

        module = ValueClass()
        qvalue = ValueOperator(
            module=module,
            in_keys=["observation", "action"],
        )
        return qvalue.to(device)

    def _create_mock_value(self, batch=2, obs_dim=3, action_dim=4, device="cpu"):
        module = nn.Linear(obs_dim, 1)
        value = ValueOperator(
            module=module,
            in_keys=["observation"],
        )
        return value.to(device)

    def _create_mock_distributional_actor(
        self, batch=2, obs_dim=3, action_dim=4, atoms=5, vmin=1, vmax=5
    ):
        raise NotImplementedError

    def _create_mock_data_sac(
        self, batch=16, obs_dim=3, action_dim=4, atoms=None, device="cpu"
    ):
        # create a tensordict
        obs = torch.randn(batch, obs_dim, device=device)
        next_obs = torch.randn(batch, obs_dim, device=device)
        if atoms:
            raise NotImplementedError
        else:
            action = torch.randn(batch, action_dim, device=device).clamp(-1, 1)
        reward = torch.randn(batch, 1, device=device)
        done = torch.zeros(batch, 1, dtype=torch.bool, device=device)
        td = TensorDict(
            batch_size=(batch,),
            source={
                "observation": obs,
                "next": {
                    "observation": next_obs,
                    "done": done,
                    "reward": reward,
                },
                "action": action,
            },
            device=device,
        )
        return td

    def _create_seq_mock_data_sac(
        self, batch=8, T=4, obs_dim=3, action_dim=4, atoms=None, device="cpu"
    ):
        # create a tensordict
        total_obs = torch.randn(batch, T + 1, obs_dim, device=device)
        obs = total_obs[:, :T]
        next_obs = total_obs[:, 1:]
        if atoms:
            action = torch.randn(batch, T, atoms, action_dim, device=device).clamp(
                -1, 1
            )
        else:
            action = torch.randn(batch, T, action_dim, device=device).clamp(-1, 1)
        reward = torch.randn(batch, T, 1, device=device)
        done = torch.zeros(batch, T, 1, dtype=torch.bool, device=device)
        mask = torch.ones(batch, T, dtype=torch.bool, device=device)
        td = TensorDict(
            batch_size=(batch, T),
            source={
                "observation": obs.masked_fill_(~mask.unsqueeze(-1), 0.0),
                "next": {
                    "observation": next_obs.masked_fill_(~mask.unsqueeze(-1), 0.0),
                    "done": done,
                    "reward": reward.masked_fill_(~mask.unsqueeze(-1), 0.0),
                },
                "collector": {"mask": mask},
                "action": action.masked_fill_(~mask.unsqueeze(-1), 0.0),
            },
            device=device,
        )
        return td

    @pytest.mark.skipif(
        not _has_functorch, reason=f"functorch not installed: {FUNCTORCH_ERR}"
    )
    @pytest.mark.parametrize("delay_value", (True, False))
    @pytest.mark.parametrize("delay_actor", (True, False))
    @pytest.mark.parametrize("delay_qvalue", (True, False))
    @pytest.mark.parametrize("num_qvalue", [1, 2, 4, 8])
    @pytest.mark.parametrize("device", get_available_devices())
    @pytest.mark.parametrize("td_est", list(ValueEstimators) + [None])
    def test_sac(
        self,
        delay_value,
        delay_actor,
        delay_qvalue,
        num_qvalue,
        device,
        version,
        td_est,
    ):
        if (delay_actor or delay_qvalue) and not delay_value:
            pytest.skip("incompatible config")

        torch.manual_seed(self.seed)
        td = self._create_mock_data_sac(device=device)

        actor = self._create_mock_actor(device=device)
        qvalue = self._create_mock_qvalue(device=device)
        if version == 1:
            value = self._create_mock_value(device=device)
        else:
            value = None

        kwargs = {}
        if delay_actor:
            kwargs["delay_actor"] = True
        if delay_qvalue:
            kwargs["delay_qvalue"] = True
        if delay_value:
            kwargs["delay_value"] = True

        loss_fn = SACLoss(
            actor_network=actor,
            qvalue_network=qvalue,
            value_network=value,
            num_qvalue_nets=num_qvalue,
            loss_function="l2",
            **kwargs,
        )

        if td_est is ValueEstimators.GAE:
            with pytest.raises(NotImplementedError):
                loss_fn.make_value_estimator(td_est)
            return
        if td_est is not None:
            loss_fn.make_value_estimator(td_est)

        with _check_td_steady(td):
            loss = loss_fn(td)
        assert loss_fn.priority_key in td.keys()

        # check that losses are independent
        for k in loss.keys():
            if not k.startswith("loss"):
                continue
            loss[k].sum().backward(retain_graph=True)
            if k == "loss_actor":
                if version == 1:
                    assert all(
                        (p.grad is None) or (p.grad == 0).all()
                        for p in loss_fn.value_network_params.values(
                            include_nested=True, leaves_only=True
                        )
                    )
                assert all(
                    (p.grad is None) or (p.grad == 0).all()
                    for p in loss_fn.qvalue_network_params.values(
                        include_nested=True, leaves_only=True
                    )
                )
                assert not any(
                    (p.grad is None) or (p.grad == 0).all()
                    for p in loss_fn.actor_network_params.values(
                        include_nested=True, leaves_only=True
                    )
                )
            elif k == "loss_value" and version == 1:
                assert all(
                    (p.grad is None) or (p.grad == 0).all()
                    for p in loss_fn.actor_network_params.values(
                        include_nested=True, leaves_only=True
                    )
                )
                assert all(
                    (p.grad is None) or (p.grad == 0).all()
                    for p in loss_fn.qvalue_network_params.values(
                        include_nested=True, leaves_only=True
                    )
                )
                assert not any(
                    (p.grad is None) or (p.grad == 0).all()
                    for p in loss_fn.value_network_params.values(
                        include_nested=True, leaves_only=True
                    )
                )
            elif k == "loss_qvalue":
                assert all(
                    (p.grad is None) or (p.grad == 0).all()
                    for p in loss_fn.actor_network_params.values(
                        include_nested=True, leaves_only=True
                    )
                )
                if version == 1:
                    assert all(
                        (p.grad is None) or (p.grad == 0).all()
                        for p in loss_fn.value_network_params.values(
                            include_nested=True, leaves_only=True
                        )
                    )
                assert not any(
                    (p.grad is None) or (p.grad == 0).all()
                    for p in loss_fn.qvalue_network_params.values(
                        include_nested=True, leaves_only=True
                    )
                )
            elif k == "loss_alpha":
                assert all(
                    (p.grad is None) or (p.grad == 0).all()
                    for p in loss_fn.actor_network_params.values(
                        include_nested=True, leaves_only=True
                    )
                )
                if version == 1:
                    assert all(
                        (p.grad is None) or (p.grad == 0).all()
                        for p in loss_fn.value_network_params.values(
                            include_nested=True, leaves_only=True
                        )
                    )
                assert all(
                    (p.grad is None) or (p.grad == 0).all()
                    for p in loss_fn.qvalue_network_params.values(
                        include_nested=True, leaves_only=True
                    )
                )
            else:
                raise NotImplementedError(k)
            loss_fn.zero_grad()

        sum([item for _, item in loss.items()]).backward()
        named_parameters = list(loss_fn.named_parameters())
        named_buffers = list(loss_fn.named_buffers())

        assert len({p for n, p in named_parameters}) == len(list(named_parameters))
        assert len({p for n, p in named_buffers}) == len(list(named_buffers))

        for name, p in named_parameters:
            assert p.grad.norm() > 0.0, f"parameter {name} has a null gradient"

    @pytest.mark.skipif(
        not _has_functorch, reason=f"functorch not installed: {FUNCTORCH_ERR}"
    )
    @pytest.mark.parametrize("n", list(range(4)))
    @pytest.mark.parametrize("delay_value", (True, False))
    @pytest.mark.parametrize("delay_actor", (True, False))
    @pytest.mark.parametrize("delay_qvalue", (True, False))
    @pytest.mark.parametrize("num_qvalue", [1, 2, 4, 8])
    @pytest.mark.parametrize("device", get_available_devices())
    def test_sac_batcher(
        self,
        n,
        delay_value,
        delay_actor,
        delay_qvalue,
        num_qvalue,
        device,
        version,
    ):
        if (delay_actor or delay_qvalue) and not delay_value:
            pytest.skip("incompatible config")
        torch.manual_seed(self.seed)
        td = self._create_seq_mock_data_sac(device=device)

        actor = self._create_mock_actor(device=device)
        qvalue = self._create_mock_qvalue(device=device)
        if version == 1:
            value = self._create_mock_value(device=device)
        else:
            value = None

        kwargs = {}
        if delay_actor:
            kwargs["delay_actor"] = True
        if delay_qvalue:
            kwargs["delay_qvalue"] = True
        if delay_value:
            kwargs["delay_value"] = True

        loss_fn = SACLoss(
            actor_network=actor,
            qvalue_network=qvalue,
            value_network=value,
            num_qvalue_nets=num_qvalue,
            loss_function="l2",
            **kwargs,
        )

        ms = MultiStep(gamma=0.9, n_steps=n).to(device)

        td_clone = td.clone()
        ms_td = ms(td_clone)

        torch.manual_seed(0)
        np.random.seed(0)
        with _check_td_steady(ms_td):
            loss_ms = loss_fn(ms_td)
        assert loss_fn.priority_key in ms_td.keys()

        with torch.no_grad():
            torch.manual_seed(0)  # log-prob is computed with a random action
            np.random.seed(0)
            loss = loss_fn(td)
        if n == 0:
            assert_allclose_td(td, ms_td.select(*list(td.keys(True, True))))
            _loss = sum([item for _, item in loss.items()])
            _loss_ms = sum([item for _, item in loss_ms.items()])
            assert (
                abs(_loss - _loss_ms) < 1e-3
            ), f"found abs(loss-loss_ms) = {abs(loss - loss_ms):4.5f} for n=0"
        else:
            with pytest.raises(AssertionError):
                assert_allclose_td(loss, loss_ms)
        sum([item for _, item in loss_ms.items()]).backward()
        named_parameters = loss_fn.named_parameters()
        for name, p in named_parameters:
            assert p.grad.norm() > 0.0, f"parameter {name} has null gradient"

        # Check param update effect on targets
        target_actor = [
            p.clone()
            for p in loss_fn.target_actor_network_params.values(
                include_nested=True, leaves_only=True
            )
        ]
        target_qvalue = [
            p.clone()
            for p in loss_fn.target_qvalue_network_params.values(
                include_nested=True, leaves_only=True
            )
        ]
        if version == 1:
            target_value = [
                p.clone()
                for p in loss_fn.target_value_network_params.values(
                    include_nested=True, leaves_only=True
                )
            ]
        for p in loss_fn.parameters():
            p.data += torch.randn_like(p)
        target_actor2 = [
            p.clone()
            for p in loss_fn.target_actor_network_params.values(
                include_nested=True, leaves_only=True
            )
        ]
        target_qvalue2 = [
            p.clone()
            for p in loss_fn.target_qvalue_network_params.values(
                include_nested=True, leaves_only=True
            )
        ]
        if version == 1:
            target_value2 = [
                p.clone()
                for p in loss_fn.target_value_network_params.values(
                    include_nested=True, leaves_only=True
                )
            ]
        if loss_fn.delay_actor:
            assert all((p1 == p2).all() for p1, p2 in zip(target_actor, target_actor2))
        else:
            assert not any(
                (p1 == p2).any() for p1, p2 in zip(target_actor, target_actor2)
            )
        if loss_fn.delay_qvalue:
            assert all(
                (p1 == p2).all() for p1, p2 in zip(target_qvalue, target_qvalue2)
            )
        else:
            assert not any(
                (p1 == p2).any() for p1, p2 in zip(target_qvalue, target_qvalue2)
            )
        if version == 1:
            if loss_fn.delay_value:
                assert all(
                    (p1 == p2).all() for p1, p2 in zip(target_value, target_value2)
                )
            else:
                assert not any(
                    (p1 == p2).any() for p1, p2 in zip(target_value, target_value2)
                )

        # check that policy is updated after parameter update
        parameters = [p.clone() for p in actor.parameters()]
        for p in loss_fn.parameters():
            p.data += torch.randn_like(p)
        assert all((p1 != p2).all() for p1, p2 in zip(parameters, actor.parameters()))


class TestDiscreteSAC:
    seed = 0

    def _create_mock_actor(self, batch=2, obs_dim=3, action_dim=4, device="cpu"):
        # Actor
        action_spec = OneHotDiscreteTensorSpec(action_dim)
        net = NormalParamWrapper(nn.Linear(obs_dim, 2 * action_dim))
        module = SafeModule(net, in_keys=["observation"], out_keys=["logits"])
        actor = ProbabilisticActor(
            spec=action_spec,
            module=module,
            in_keys=["logits"],
            out_keys=["action"],
            distribution_class=OneHotCategorical,
            return_log_prob=False,
        )
        return actor.to(device)

    def _create_mock_qvalue(self, batch=2, obs_dim=3, action_dim=4, device="cpu"):
        class ValueClass(nn.Module):
            def __init__(self):
                super().__init__()
                self.linear = nn.Linear(obs_dim, action_dim)

            def forward(self, obs):
                return self.linear(obs)

        module = ValueClass()
        qvalue = ValueOperator(
            module=module,
            in_keys=["observation"],
        )
        return qvalue.to(device)

    def _create_mock_distributional_actor(
        self, batch=2, obs_dim=3, action_dim=4, atoms=5, vmin=1, vmax=5
    ):
        raise NotImplementedError

    def _create_mock_data_sac(
        self, batch=16, obs_dim=3, action_dim=4, atoms=None, device="cpu"
    ):
        # create a tensordict
        obs = torch.randn(batch, obs_dim, device=device)
        next_obs = torch.randn(batch, obs_dim, device=device)
        if atoms:
            action_value = torch.randn(batch, atoms, action_dim).softmax(-2)
            action = (
                (action_value[..., 0, :] == action_value[..., 0, :].max(-1, True)[0])
                .to(torch.long)
                .to(device)
            )
        else:
            action_value = torch.randn(batch, action_dim, device=device)
            action = (action_value == action_value.max(-1, True)[0]).to(torch.long)
        reward = torch.randn(batch, 1, device=device)
        done = torch.zeros(batch, 1, dtype=torch.bool, device=device)
        td = TensorDict(
            batch_size=(batch,),
            source={
                "observation": obs,
                "next": {
                    "observation": next_obs,
                    "done": done,
                    "reward": reward,
                },
                "action": action,
            },
            device=device,
        )
        return td

    def _create_seq_mock_data_sac(
        self, batch=8, T=4, obs_dim=3, action_dim=4, atoms=None, device="cpu"
    ):
        # create a tensordict
        total_obs = torch.randn(batch, T + 1, obs_dim, device=device)
        obs = total_obs[:, :T]
        next_obs = total_obs[:, 1:]
        if atoms:
            action_value = torch.randn(
                batch, T, atoms, action_dim, device=device
            ).softmax(-2)
            action = (
                action_value[..., 0, :] == action_value[..., 0, :].max(-1, True)[0]
            ).to(torch.long)
        else:
            action_value = torch.randn(batch, T, action_dim, device=device)
            action = (action_value == action_value.max(-1, True)[0]).to(torch.long)

        reward = torch.randn(batch, T, 1, device=device)
        done = torch.zeros(batch, T, 1, dtype=torch.bool, device=device)
        mask = ~torch.zeros(batch, T, dtype=torch.bool, device=device)
        td = TensorDict(
            batch_size=(batch, T),
            source={
                "observation": obs.masked_fill_(~mask.unsqueeze(-1), 0.0),
                "next": {
                    "observation": next_obs.masked_fill_(~mask.unsqueeze(-1), 0.0),
                    "done": done,
                    "reward": reward.masked_fill_(~mask.unsqueeze(-1), 0.0),
                },
                "collector": {"mask": mask},
                "action": action.masked_fill_(~mask.unsqueeze(-1), 0.0),
                "action_value": action_value.masked_fill_(~mask.unsqueeze(-1), 0.0),
            },
        )
        return td

    @pytest.mark.skipif(
        not _has_functorch, reason=f"functorch not installed: {FUNCTORCH_ERR}"
    )
    @pytest.mark.parametrize("delay_qvalue", (True, False))
    @pytest.mark.parametrize("num_qvalue", [2])
    @pytest.mark.parametrize("device", get_available_devices())
    @pytest.mark.parametrize("target_entropy_weight", [0.01, 0.5, 0.99])
    @pytest.mark.parametrize("target_entropy", ["auto", 1.0, 0.1, 0.0])
    @pytest.mark.parametrize("td_est", list(ValueEstimators) + [None])
    def test_discrete_sac(
        self,
        delay_qvalue,
        num_qvalue,
        device,
        target_entropy_weight,
        target_entropy,
        td_est,
    ):

        torch.manual_seed(self.seed)
        td = self._create_mock_data_sac(device=device)

        actor = self._create_mock_actor(device=device)
        qvalue = self._create_mock_qvalue(device=device)

        kwargs = {}
        if delay_qvalue:
            kwargs["delay_qvalue"] = True

        loss_fn = DiscreteSACLoss(
            actor_network=actor,
            qvalue_network=qvalue,
            num_actions=actor.spec["action"].space.n,
            num_qvalue_nets=num_qvalue,
            target_entropy_weight=target_entropy_weight,
            target_entropy=target_entropy,
            loss_function="l2",
            **kwargs,
        )
        if td_est is ValueEstimators.GAE:
            with pytest.raises(NotImplementedError):
                loss_fn.make_value_estimator(td_est)
            return
        if td_est is not None:
            loss_fn.make_value_estimator(td_est)

        with _check_td_steady(td):
            loss = loss_fn(td)
        assert loss_fn.priority_key in td.keys()

        # check that losses are independent
        for k in loss.keys():
            if not k.startswith("loss"):
                continue
            loss[k].sum().backward(retain_graph=True)
            if k == "loss_actor":
                assert all(
                    (p.grad is None) or (p.grad == 0).all()
                    for p in loss_fn.qvalue_network_params.values(
                        include_nested=True, leaves_only=True
                    )
                )
                assert not any(
                    (p.grad is None) or (p.grad == 0).all()
                    for p in loss_fn.actor_network_params.values(
                        include_nested=True, leaves_only=True
                    )
                )
            elif k == "loss_qvalue":
                assert all(
                    (p.grad is None) or (p.grad == 0).all()
                    for p in loss_fn.actor_network_params.values(
                        include_nested=True, leaves_only=True
                    )
                )
                assert not any(
                    (p.grad is None) or (p.grad == 0).all()
                    for p in loss_fn.qvalue_network_params.values(
                        include_nested=True, leaves_only=True
                    )
                )
            elif k == "loss_alpha":
                assert all(
                    (p.grad is None) or (p.grad == 0).all()
                    for p in loss_fn.actor_network_params.values(
                        include_nested=True, leaves_only=True
                    )
                )
                assert all(
                    (p.grad is None) or (p.grad == 0).all()
                    for p in loss_fn.qvalue_network_params.values(
                        include_nested=True, leaves_only=True
                    )
                )
            else:
                raise NotImplementedError(k)
            loss_fn.zero_grad()

        sum([item for _, item in loss.items()]).backward()
        named_parameters = list(loss_fn.named_parameters())
        named_buffers = list(loss_fn.named_buffers())

        assert len({p for n, p in named_parameters}) == len(list(named_parameters))
        assert len({p for n, p in named_buffers}) == len(list(named_buffers))

        for name, p in named_parameters:
            assert p.grad.norm() > 0.0, f"parameter {name} has a null gradient"

    @pytest.mark.skipif(
        not _has_functorch, reason=f"functorch not installed: {FUNCTORCH_ERR}"
    )
    @pytest.mark.parametrize("n", list(range(4)))
    @pytest.mark.parametrize("delay_qvalue", (True, False))
    @pytest.mark.parametrize("num_qvalue", [2])
    @pytest.mark.parametrize("device", get_available_devices())
    @pytest.mark.parametrize("target_entropy_weight", [0.01, 0.5, 0.99])
    @pytest.mark.parametrize("target_entropy", ["auto", 1.0, 0.1, 0.0])
    def test_discrete_sac_batcher(
        self,
        n,
        delay_qvalue,
        num_qvalue,
        device,
        target_entropy_weight,
        target_entropy,
        gamma=0.9,
    ):
        torch.manual_seed(self.seed)
        td = self._create_seq_mock_data_sac(device=device)

        actor = self._create_mock_actor(device=device)
        qvalue = self._create_mock_qvalue(device=device)

        kwargs = {}
        if delay_qvalue:
            kwargs["delay_qvalue"] = True
        loss_fn = DiscreteSACLoss(
            actor_network=actor,
            qvalue_network=qvalue,
            num_actions=actor.spec["action"].space.n,
            num_qvalue_nets=num_qvalue,
            loss_function="l2",
            target_entropy_weight=target_entropy_weight,
            target_entropy=target_entropy,
            **kwargs,
        )

        ms = MultiStep(gamma=gamma, n_steps=n).to(device)

        td_clone = td.clone()
        ms_td = ms(td_clone)

        torch.manual_seed(0)
        np.random.seed(0)
        with _check_td_steady(ms_td):
            loss_ms = loss_fn(ms_td)
        assert loss_fn.priority_key in ms_td.keys()

        with torch.no_grad():
            torch.manual_seed(0)  # log-prob is computed with a random action
            np.random.seed(0)
            loss = loss_fn(td)
        if n == 0:
            assert_allclose_td(td, ms_td.select(*list(td.keys(True, True))))
            _loss = sum([item for _, item in loss.items()])
            _loss_ms = sum([item for _, item in loss_ms.items()])
            assert (
                abs(_loss - _loss_ms) < 1e-3
            ), f"found abs(loss-loss_ms) = {abs(loss - loss_ms):4.5f} for n=0"
        else:
            with pytest.raises(AssertionError):
                assert_allclose_td(loss, loss_ms)
        sum([item for _, item in loss_ms.items()]).backward()
        named_parameters = loss_fn.named_parameters()
        for name, p in named_parameters:
            assert p.grad.norm() > 0.0, f"parameter {name} has null gradient"

        # Check param update effect on targets
        target_actor = [
            p.clone()
            for p in loss_fn.target_actor_network_params.values(
                include_nested=True, leaves_only=True
            )
        ]
        target_qvalue = [
            p.clone()
            for p in loss_fn.target_qvalue_network_params.values(
                include_nested=True, leaves_only=True
            )
        ]
        for p in loss_fn.parameters():
            p.data += torch.randn_like(p)
        target_actor2 = [
            p.clone()
            for p in loss_fn.target_actor_network_params.values(
                include_nested=True, leaves_only=True
            )
        ]
        target_qvalue2 = [
            p.clone()
            for p in loss_fn.target_qvalue_network_params.values(
                include_nested=True, leaves_only=True
            )
        ]
        if loss_fn.delay_actor:
            assert all((p1 == p2).all() for p1, p2 in zip(target_actor, target_actor2))
        else:
            assert not any(
                (p1 == p2).any() for p1, p2 in zip(target_actor, target_actor2)
            )
        if loss_fn.delay_qvalue:
            assert all(
                (p1 == p2).all() for p1, p2 in zip(target_qvalue, target_qvalue2)
            )
        else:
            assert not any(
                (p1 == p2).any() for p1, p2 in zip(target_qvalue, target_qvalue2)
            )

        # check that policy is updated after parameter update
        parameters = [p.clone() for p in actor.parameters()]
        for p in loss_fn.parameters():
            p.data += torch.randn_like(p)
        assert all((p1 != p2).all() for p1, p2 in zip(parameters, actor.parameters()))


@pytest.mark.skipif(
    not _has_functorch, reason=f"functorch not installed: {FUNCTORCH_ERR}"
)
class TestREDQ:
    seed = 0

    def _create_mock_actor(self, batch=2, obs_dim=3, action_dim=4, device="cpu"):
        # Actor
        action_spec = BoundedTensorSpec(
            -torch.ones(action_dim), torch.ones(action_dim), (action_dim,)
        )
        net = NormalParamWrapper(nn.Linear(obs_dim, 2 * action_dim))
        module = SafeModule(net, in_keys=["observation"], out_keys=["loc", "scale"])
        actor = ProbabilisticActor(
            module=module,
            in_keys=["loc", "scale"],
            distribution_class=TanhNormal,
            return_log_prob=True,
            spec=action_spec,
        )
        return actor.to(device)

    def _create_mock_qvalue(self, batch=2, obs_dim=3, action_dim=4, device="cpu"):
        class ValueClass(nn.Module):
            def __init__(self):
                super().__init__()
                self.linear = nn.Linear(obs_dim + action_dim, 1)

            def forward(self, obs, act):
                return self.linear(torch.cat([obs, act], -1))

        module = ValueClass()
        qvalue = ValueOperator(
            module=module,
            in_keys=["observation", "action"],
        )
        return qvalue.to(device)

    def _create_shared_mock_actor_qvalue(
        self, batch=2, obs_dim=3, action_dim=4, hidden_dim=5, device="cpu"
    ):
        class CommonClass(nn.Module):
            def __init__(self):
                super().__init__()
                self.linear = nn.Linear(obs_dim, hidden_dim)

            def forward(self, obs):
                return self.linear(obs)

        class ActorClass(nn.Module):
            def __init__(self):
                super().__init__()
                self.linear = NormalParamWrapper(nn.Linear(hidden_dim, 2 * action_dim))

            def forward(self, hidden):
                return self.linear(hidden)

        class ValueClass(nn.Module):
            def __init__(self):
                super().__init__()
                self.linear = nn.Linear(hidden_dim + action_dim, 1)

            def forward(self, hidden, act):
                return self.linear(torch.cat([hidden, act], -1))

        common = SafeModule(CommonClass(), in_keys=["observation"], out_keys=["hidden"])
        actor_subnet = ProbabilisticActor(
            SafeModule(ActorClass(), in_keys=["hidden"], out_keys=["loc", "scale"]),
            in_keys=["loc", "scale"],
            distribution_class=TanhNormal,
            return_log_prob=True,
        )
        qvalue_subnet = ValueOperator(ValueClass(), in_keys=["hidden", "action"])
        model = ActorCriticOperator(common, actor_subnet, qvalue_subnet)
        return model.to(device)

    def _create_mock_data_redq(
        self, batch=16, obs_dim=3, action_dim=4, atoms=None, device="cpu"
    ):
        # create a tensordict
        obs = torch.randn(batch, obs_dim, device=device)
        next_obs = torch.randn(batch, obs_dim, device=device)
        if atoms:
            raise NotImplementedError
        else:
            action = torch.randn(batch, action_dim, device=device).clamp(-1, 1)
        reward = torch.randn(batch, 1, device=device)
        done = torch.zeros(batch, 1, dtype=torch.bool, device=device)
        td = TensorDict(
            batch_size=(batch,),
            source={
                "observation": obs,
                "next": {
                    "observation": next_obs,
                    "done": done,
                    "reward": reward,
                },
                "action": action,
            },
            device=device,
        )
        return td

    def _create_seq_mock_data_redq(
        self, batch=8, T=4, obs_dim=3, action_dim=4, atoms=None, device="cpu"
    ):
        # create a tensordict
        total_obs = torch.randn(batch, T + 1, obs_dim, device=device)
        obs = total_obs[:, :T]
        next_obs = total_obs[:, 1:]
        if atoms:
            action = torch.randn(batch, T, atoms, action_dim, device=device).clamp(
                -1, 1
            )
        else:
            action = torch.randn(batch, T, action_dim, device=device).clamp(-1, 1)
        reward = torch.randn(batch, T, 1, device=device)
        done = torch.zeros(batch, T, 1, dtype=torch.bool, device=device)
        mask = ~torch.zeros(batch, T, dtype=torch.bool, device=device)
        td = TensorDict(
            batch_size=(batch, T),
            source={
                "observation": obs.masked_fill_(~mask.unsqueeze(-1), 0.0),
                "next": {
                    "observation": next_obs.masked_fill_(~mask.unsqueeze(-1), 0.0),
                    "done": done,
                    "reward": reward.masked_fill_(~mask.unsqueeze(-1), 0.0),
                },
                "collector": {"mask": mask},
                "action": action.masked_fill_(~mask.unsqueeze(-1), 0.0),
            },
            device=device,
        )
        return td

    @pytest.mark.parametrize("delay_qvalue", (True, False))
    @pytest.mark.parametrize("num_qvalue", [1, 2, 4, 8])
    @pytest.mark.parametrize("device", get_available_devices())
    @pytest.mark.parametrize("td_est", list(ValueEstimators) + [None])
    def test_redq(self, delay_qvalue, num_qvalue, device, td_est):

        torch.manual_seed(self.seed)
        td = self._create_mock_data_redq(device=device)

        actor = self._create_mock_actor(device=device)
        qvalue = self._create_mock_qvalue(device=device)

        loss_fn = REDQLoss(
            actor_network=actor,
            qvalue_network=qvalue,
            num_qvalue_nets=num_qvalue,
            loss_function="l2",
            delay_qvalue=delay_qvalue,
        )
        if td_est is ValueEstimators.GAE:
            with pytest.raises(NotImplementedError):
                loss_fn.make_value_estimator(td_est)
            return
        if td_est is not None:
            loss_fn.make_value_estimator(td_est)

        with _check_td_steady(td):
            loss = loss_fn(td)

        # check td is left untouched
        assert loss_fn.priority_key in td.keys()

        # check that losses are independent
        for k in loss.keys():
            if not k.startswith("loss"):
                continue
            loss[k].sum().backward(retain_graph=True)
            if k == "loss_actor":
                assert all(
                    (p.grad is None) or (p.grad == 0).all()
                    for p in loss_fn.qvalue_network_params.values(
                        include_nested=True, leaves_only=True
                    )
                )
                assert not any(
                    (p.grad is None) or (p.grad == 0).all()
                    for p in loss_fn.actor_network_params.values(
                        include_nested=True, leaves_only=True
                    )
                )
            elif k == "loss_qvalue":
                assert all(
                    (p.grad is None) or (p.grad == 0).all()
                    for p in loss_fn.actor_network_params.values(
                        include_nested=True, leaves_only=True
                    )
                )
                assert not any(
                    (p.grad is None) or (p.grad == 0).all()
                    for p in loss_fn.qvalue_network_params.values(
                        include_nested=True, leaves_only=True
                    )
                )
            elif k == "loss_alpha":
                assert all(
                    (p.grad is None) or (p.grad == 0).all()
                    for p in loss_fn.actor_network_params.values(
                        include_nested=True, leaves_only=True
                    )
                )
                assert all(
                    (p.grad is None) or (p.grad == 0).all()
                    for p in loss_fn.qvalue_network_params.values(
                        include_nested=True, leaves_only=True
                    )
                )
            else:
                raise NotImplementedError(k)
            loss_fn.zero_grad()

        sum([item for _, item in loss.items()]).backward()
        named_parameters = list(loss_fn.named_parameters())
        named_buffers = list(loss_fn.named_buffers())

        assert len({p for n, p in named_parameters}) == len(list(named_parameters))
        assert len({p for n, p in named_buffers}) == len(list(named_buffers))

        for name, p in named_parameters:
            assert p.grad.norm() > 0.0, f"parameter {name} has a null gradient"

    @pytest.mark.parametrize("delay_qvalue", (True, False))
    @pytest.mark.parametrize("num_qvalue", [1, 2, 4, 8])
    @pytest.mark.parametrize("device", get_available_devices())
    def test_redq_shared(self, delay_qvalue, num_qvalue, device):

        torch.manual_seed(self.seed)
        td = self._create_mock_data_redq(device=device)

        actor_critic = self._create_shared_mock_actor_qvalue(device=device)
        actor = actor_critic.get_policy_operator()
        qvalue = actor_critic.get_critic_operator()

        loss_fn = REDQLoss(
            actor_network=actor,
            qvalue_network=qvalue,
            num_qvalue_nets=num_qvalue,
            loss_function="l2",
            delay_qvalue=delay_qvalue,
            target_entropy=0.0,
        )

        if delay_qvalue:
            target_updater = SoftUpdate(loss_fn)
            target_updater.init_()

        with _check_td_steady(td):
            loss = loss_fn(td)

        # check that losses are independent
        for k in loss.keys():
            if not k.startswith("loss"):
                continue
            loss[k].sum().backward(retain_graph=True)
            if k == "loss_actor":
                assert all(
                    (p.grad is None) or (p.grad == 0).all()
                    for p in loss_fn.qvalue_network_params.values(True, True)
                )
                assert not any(
                    (p.grad is None) or (p.grad == 0).all()
                    for p in loss_fn.actor_network_params.values(True, True)
                )
            elif k == "loss_qvalue":
                assert all(
                    (p.grad is None) or (p.grad == 0).all()
                    for p in loss_fn.actor_network_params.values(True, True)
                )
                assert not any(
                    (p.grad is None) or (p.grad == 0).all()
                    for p in loss_fn.qvalue_network_params.values(True, True)
                    if isinstance(p, nn.Parameter)
                )
            elif k == "loss_alpha":
                assert all(
                    (p.grad is None) or (p.grad == 0).all()
                    for p in loss_fn.actor_network_params.values(True, True)
                )
                assert all(
                    (p.grad is None) or (p.grad == 0).all()
                    for p in loss_fn.qvalue_network_params.values(True, True)
                )
            else:
                raise NotImplementedError(k)
            loss_fn.zero_grad()

        # check td is left untouched
        assert loss_fn.priority_key in td.keys()

        sum([item for _, item in loss.items()]).backward()
        named_parameters = list(loss_fn.named_parameters())
        named_buffers = list(loss_fn.named_buffers())

        assert len({p for n, p in named_parameters}) == len(list(named_parameters))
        assert len({p for n, p in named_buffers}) == len(list(named_buffers))

        for name, p in named_parameters:
            assert p.grad.norm() > 0.0, f"parameter {name} has a null gradient"

        # modify params and check that expanded values are updated
        for p in loss_fn.parameters():
            p.data *= 0

        counter = 0
        for key, p in loss_fn.qvalue_network_params.items(True, True):
            if not isinstance(key, tuple):
                key = (key,)
            if not isinstance(p, nn.Parameter):
                counter += 1
                key = "_sep_".join(["qvalue_network", *key])
                mapped_param = next(
                    (k for k, val in loss_fn._param_maps.items() if val == key)
                )
                assert (p == getattr(loss_fn, mapped_param)).all()
                assert (p == 0).all()
        assert counter == len(loss_fn._actor_network_params.keys(True, True))
        assert counter == len(loss_fn.actor_network_params.keys(True, True))

        # check that params of the original actor are those of the loss_fn
        for p in actor.parameters():
            assert p in set(loss_fn.parameters())

        if delay_qvalue:
            # test that updating with target updater resets the targets of qvalue to 0
            target_updater.step()

    @pytest.mark.parametrize("delay_qvalue", (True, False))
    @pytest.mark.parametrize("num_qvalue", [1, 2, 4, 8])
    @pytest.mark.parametrize("device", get_available_devices())
    @pytest.mark.parametrize("td_est", list(ValueEstimators) + [None])
    def test_redq_batched(self, delay_qvalue, num_qvalue, device, td_est):

        torch.manual_seed(self.seed)
        td = self._create_mock_data_redq(device=device)

        actor = self._create_mock_actor(device=device)
        qvalue = self._create_mock_qvalue(device=device)

        loss_fn = REDQLoss(
            actor_network=deepcopy(actor),
            qvalue_network=deepcopy(qvalue),
            num_qvalue_nets=num_qvalue,
            loss_function="l2",
            delay_qvalue=delay_qvalue,
        )
        if td_est is ValueEstimators.GAE:
            with pytest.raises(NotImplementedError):
                loss_fn.make_value_estimator(td_est)
            return
        if td_est is not None:
            loss_fn.make_value_estimator(td_est)

        loss_class_deprec = (
            REDQLoss_deprecated if not delay_qvalue else DoubleREDQLoss_deprecated
        )
        loss_fn_deprec = loss_class_deprec(
            actor_network=deepcopy(actor),
            qvalue_network=deepcopy(qvalue),
            num_qvalue_nets=num_qvalue,
            loss_function="l2",
        )
        if td_est is ValueEstimators.GAE:
            with pytest.raises(NotImplementedError):
                loss_fn_deprec.make_value_estimator(td_est)
            return
        if td_est is not None:
            loss_fn_deprec.make_value_estimator(td_est)

        td_clone1 = td.clone()
        td_clone2 = td.clone()
        torch.manual_seed(0)
        with _check_td_steady(td_clone1):
            loss_fn(td_clone1)

        torch.manual_seed(0)
        with _check_td_steady(td_clone2):
            loss_fn_deprec(td_clone2)

        # TODO: find a way to compare the losses: problem is that we sample actions either sequentially or in batch,
        #  so setting seed has little impact

    @pytest.mark.parametrize("n", list(range(4)))
    @pytest.mark.parametrize("delay_qvalue", (True, False))
    @pytest.mark.parametrize("num_qvalue", [1, 2, 4, 8])
    @pytest.mark.parametrize("device", get_available_devices())
    def test_redq_batcher(self, n, delay_qvalue, num_qvalue, device, gamma=0.9):
        torch.manual_seed(self.seed)
        td = self._create_seq_mock_data_redq(device=device)

        actor = self._create_mock_actor(device=device)
        qvalue = self._create_mock_qvalue(device=device)

        loss_fn = REDQLoss(
            actor_network=actor,
            qvalue_network=qvalue,
            num_qvalue_nets=num_qvalue,
            loss_function="l2",
            delay_qvalue=delay_qvalue,
        )

        ms = MultiStep(gamma=gamma, n_steps=n).to(device)

        td_clone = td.clone()
        ms_td = ms(td_clone)

        torch.manual_seed(0)
        np.random.seed(0)

        with _check_td_steady(ms_td):
            loss_ms = loss_fn(ms_td)
        assert loss_fn.priority_key in ms_td.keys()

        with torch.no_grad():
            torch.manual_seed(0)  # log-prob is computed with a random action
            np.random.seed(0)
            loss = loss_fn(td)
        if n == 0:
            assert_allclose_td(td, ms_td.select(*list(td.keys(True, True))))
            _loss = sum([item for _, item in loss.items()])
            _loss_ms = sum([item for _, item in loss_ms.items()])
            assert (
                abs(_loss - _loss_ms) < 1e-3
            ), f"found abs(loss-loss_ms) = {abs(loss - loss_ms):4.5f} for n=0"
        else:
            with pytest.raises(AssertionError):
                assert_allclose_td(loss, loss_ms)
        sum([item for _, item in loss_ms.items()]).backward()
        named_parameters = loss_fn.named_parameters()
        for name, p in named_parameters:
            assert p.grad.norm() > 0.0, f"parameter {name} has null gradient"

        # Check param update effect on targets
        target_actor = loss_fn.target_actor_network_params.clone().values(
            include_nested=True, leaves_only=True
        )
        target_qvalue = loss_fn.target_qvalue_network_params.clone().values(
            include_nested=True, leaves_only=True
        )
        for p in loss_fn.parameters():
            p.data += torch.randn_like(p)
        target_actor2 = loss_fn.target_actor_network_params.clone().values(
            include_nested=True, leaves_only=True
        )
        target_qvalue2 = loss_fn.target_qvalue_network_params.clone().values(
            include_nested=True, leaves_only=True
        )
        if loss_fn.delay_actor:
            assert all((p1 == p2).all() for p1, p2 in zip(target_actor, target_actor2))
        else:
            assert not any(
                (p1 == p2).any() for p1, p2 in zip(target_actor, target_actor2)
            )
        if loss_fn.delay_qvalue:
            assert all(
                (p1 == p2).all() for p1, p2 in zip(target_qvalue, target_qvalue2)
            )
        else:
            assert not any(
                (p1 == p2).any() for p1, p2 in zip(target_qvalue, target_qvalue2)
            )

        # check that policy is updated after parameter update
        actorp_set = set(actor.parameters())
        loss_fnp_set = set(loss_fn.parameters())
        assert len(actorp_set.intersection(loss_fnp_set)) == len(actorp_set)
        parameters = [p.clone() for p in actor.parameters()]
        for p in loss_fn.parameters():
            p.data += torch.randn_like(p)
        assert all((p1 != p2).all() for p1, p2 in zip(parameters, actor.parameters()))


class TestPPO:
    seed = 0

    def _create_mock_actor(self, batch=2, obs_dim=3, action_dim=4, device="cpu"):
        # Actor
        action_spec = BoundedTensorSpec(
            -torch.ones(action_dim), torch.ones(action_dim), (action_dim,)
        )
        net = NormalParamWrapper(nn.Linear(obs_dim, 2 * action_dim))
        module = SafeModule(net, in_keys=["observation"], out_keys=["loc", "scale"])
        actor = ProbabilisticActor(
            module=module,
            distribution_class=TanhNormal,
            in_keys=["loc", "scale"],
            spec=action_spec,
        )
        return actor.to(device)

    def _create_mock_value(self, batch=2, obs_dim=3, action_dim=4, device="cpu"):
        module = nn.Linear(obs_dim, 1)
        value = ValueOperator(
            module=module,
            in_keys=["observation"],
        )
        return value.to(device)

    def _create_mock_actor_value(self, batch=2, obs_dim=3, action_dim=4, device="cpu"):
        # Actor
        action_spec = BoundedTensorSpec(
            -torch.ones(action_dim), torch.ones(action_dim), (action_dim,)
        )
        base_layer = nn.Linear(obs_dim, 5)
        net = NormalParamWrapper(
            nn.Sequential(base_layer, nn.Linear(5, 2 * action_dim))
        )
        module = SafeModule(net, in_keys=["observation"], out_keys=["loc", "scale"])
        actor = ProbabilisticActor(
            module=module,
            distribution_class=TanhNormal,
            in_keys=["loc", "scale"],
            spec=action_spec,
        )
        module = nn.Sequential(base_layer, nn.Linear(5, 1))
        value = ValueOperator(
            module=module,
            in_keys=["observation"],
        )
        return actor.to(device), value.to(device)

    def _create_mock_actor_value_shared(
        self, batch=2, obs_dim=3, action_dim=4, device="cpu"
    ):
        # Actor
        action_spec = BoundedTensorSpec(
            -torch.ones(action_dim), torch.ones(action_dim), (action_dim,)
        )
        base_layer = nn.Linear(obs_dim, 5)
        common = TensorDictModule(
            base_layer, in_keys=["observation"], out_keys=["hidden"]
        )
        net = nn.Sequential(nn.Linear(5, 2 * action_dim), NormalParamExtractor())
        module = SafeModule(net, in_keys=["hidden"], out_keys=["loc", "scale"])
        actor_head = ProbabilisticActor(
            module=module,
            distribution_class=TanhNormal,
            in_keys=["loc", "scale"],
            spec=action_spec,
        )
        module = nn.Linear(5, 1)
        value_head = ValueOperator(
            module=module,
            in_keys=["hidden"],
        )
        model = ActorValueOperator(common, actor_head, value_head).to(device)
        return model, model.get_policy_operator(), model.get_value_operator()

    def _create_mock_distributional_actor(
        self, batch=2, obs_dim=3, action_dim=4, atoms=0, vmin=1, vmax=5
    ):
        raise NotImplementedError

    def _create_mock_data_ppo(
        self, batch=2, obs_dim=3, action_dim=4, atoms=None, device="cpu"
    ):
        # create a tensordict
        obs = torch.randn(batch, obs_dim, device=device)
        next_obs = torch.randn(batch, obs_dim, device=device)
        if atoms:
            raise NotImplementedError
        else:
            action = torch.randn(batch, action_dim, device=device).clamp(-1, 1)
        reward = torch.randn(batch, 1, device=device)
        done = torch.zeros(batch, 1, dtype=torch.bool, device=device)
        td = TensorDict(
            batch_size=(batch,),
            source={
                "observation": obs,
                "next": {
                    "observation": next_obs,
                    "done": done,
                    "reward": reward,
                },
                "action": action,
                "sample_log_prob": torch.randn_like(action[..., 1]) / 10,
            },
            device=device,
        )
        return td

    def _create_seq_mock_data_ppo(
        self, batch=2, T=4, obs_dim=3, action_dim=4, atoms=None, device="cpu"
    ):
        # create a tensordict
        total_obs = torch.randn(batch, T + 1, obs_dim, device=device)
        obs = total_obs[:, :T]
        next_obs = total_obs[:, 1:]
        if atoms:
            action = torch.randn(batch, T, atoms, action_dim, device=device).clamp(
                -1, 1
            )
        else:
            action = torch.randn(batch, T, action_dim, device=device).clamp(-1, 1)
        reward = torch.randn(batch, T, 1, device=device)
        done = torch.zeros(batch, T, 1, dtype=torch.bool, device=device)
        mask = torch.ones(batch, T, dtype=torch.bool, device=device)
        params_mean = torch.randn_like(action) / 10
        params_scale = torch.rand_like(action) / 10
        td = TensorDict(
            batch_size=(batch, T),
            source={
                "observation": obs.masked_fill_(~mask.unsqueeze(-1), 0.0),
                "next": {
                    "observation": next_obs.masked_fill_(~mask.unsqueeze(-1), 0.0),
                    "done": done,
                    "reward": reward.masked_fill_(~mask.unsqueeze(-1), 0.0),
                },
                "collector": {"mask": mask},
                "action": action.masked_fill_(~mask.unsqueeze(-1), 0.0),
                "sample_log_prob": (torch.randn_like(action[..., 1]) / 10).masked_fill_(
                    ~mask, 0.0
                ),
                "loc": params_mean.masked_fill_(~mask.unsqueeze(-1), 0.0),
                "scale": params_scale.masked_fill_(~mask.unsqueeze(-1), 0.0),
            },
            device=device,
        )
        return td

    @pytest.mark.parametrize("loss_class", (PPOLoss, ClipPPOLoss, KLPENPPOLoss))
    @pytest.mark.parametrize("gradient_mode", (True, False))
    @pytest.mark.parametrize("advantage", ("gae", "td", "td_lambda", None))
    @pytest.mark.parametrize("device", get_available_devices())
    @pytest.mark.parametrize("td_est", list(ValueEstimators) + [None])
    def test_ppo(self, loss_class, device, gradient_mode, advantage, td_est):
        torch.manual_seed(self.seed)
        td = self._create_seq_mock_data_ppo(device=device)

        actor = self._create_mock_actor(device=device)
        value = self._create_mock_value(device=device)
        if advantage == "gae":
            advantage = GAE(
                gamma=0.9, lmbda=0.9, value_network=value, differentiable=gradient_mode
            )
        elif advantage == "td":
            advantage = TD1Estimator(
                gamma=0.9, value_network=value, differentiable=gradient_mode
            )
        elif advantage == "td_lambda":
            advantage = TDLambdaEstimator(
                gamma=0.9, lmbda=0.9, value_network=value, differentiable=gradient_mode
            )
        elif advantage is None:
            pass
        else:
            raise NotImplementedError

        loss_fn = loss_class(actor, value, loss_critic_type="l2")
        if advantage is not None:
            advantage(td)
        else:
            if td_est is not None:
                loss_fn.make_value_estimator(td_est)

        loss = loss_fn(td)
        loss_critic = loss["loss_critic"]
        loss_objective = loss["loss_objective"] + loss.get("loss_entropy", 0.0)
        loss_critic.backward(retain_graph=True)
        # check that grads are independent and non null
        named_parameters = loss_fn.named_parameters()
        counter = 0
        for name, p in named_parameters:
            if p.grad is not None and p.grad.norm() > 0.0:
                counter += 1
                assert "actor" not in name
                assert "critic" in name
            if p.grad is None:
                assert "actor" in name
                assert "critic" not in name
        assert counter == 2

        value.zero_grad()
        loss_objective.backward()
        counter = 0
        named_parameters = loss_fn.named_parameters()
        for name, p in named_parameters:
            if p.grad is not None and p.grad.norm() > 0.0:
                counter += 1
                assert "actor" in name
                assert "critic" not in name
            if p.grad is None:
                assert "actor" not in name
                assert "critic" in name
        assert counter == 2
        actor.zero_grad()

    @pytest.mark.parametrize("loss_class", (PPOLoss, ClipPPOLoss, KLPENPPOLoss))
    @pytest.mark.parametrize("advantage", ("gae", "td", "td_lambda", None))
    @pytest.mark.parametrize("device", get_available_devices())
    def test_ppo_shared(self, loss_class, device, advantage):
        torch.manual_seed(self.seed)
        td = self._create_seq_mock_data_ppo(device=device)

        actor, value = self._create_mock_actor_value(device=device)
        if advantage == "gae":
            advantage = GAE(
                gamma=0.9,
                lmbda=0.9,
                value_network=value,
            )
        elif advantage == "td":
            advantage = TD1Estimator(
                gamma=0.9,
                value_network=value,
            )
        elif advantage == "td_lambda":
            advantage = TDLambdaEstimator(
                gamma=0.9,
                lmbda=0.9,
                value_network=value,
            )
        elif advantage is None:
            pass
        else:
            raise NotImplementedError
        loss_fn = loss_class(
            actor,
            value,
            loss_critic_type="l2",
            separate_losses=True,
        )

        if advantage is not None:
            advantage(td)
        loss = loss_fn(td)
        loss_critic = loss["loss_critic"]
        loss_objective = loss["loss_objective"] + loss.get("loss_entropy", 0.0)
        loss_critic.backward(retain_graph=True)
        # check that grads are independent and non null
        named_parameters = loss_fn.named_parameters()
        counter = 0
        for name, p in named_parameters:
            if p.grad is not None and p.grad.norm() > 0.0:
                counter += 1
                assert "actor" not in name
                assert "critic" in name
            if p.grad is None:
                assert "actor" in name
                assert "critic" not in name
        assert counter == 2

        value.zero_grad()
        loss_objective.backward()
        named_parameters = loss_fn.named_parameters()
        counter = 0
        for name, p in named_parameters:
            if p.grad is not None and p.grad.norm() > 0.0:
                counter += 1
                assert "actor" in name
                assert "critic" not in name
            if p.grad is None:
                assert "actor" not in name
                assert "critic" in name
        actor.zero_grad()
        assert counter == 4

    @pytest.mark.parametrize("loss_class", (PPOLoss, ClipPPOLoss, KLPENPPOLoss))
    @pytest.mark.parametrize(
        "advantage",
        (
            "gae",
            "td",
            "td_lambda",
        ),
    )
    @pytest.mark.parametrize("device", get_available_devices())
    @pytest.mark.parametrize("separate_losses", [True, False])
    def test_ppo_shared_seq(self, loss_class, device, advantage, separate_losses):
        """Tests PPO with shared module with and without passing twice across the common module."""
        torch.manual_seed(self.seed)
        td = self._create_seq_mock_data_ppo(device=device)

        model, actor, value = self._create_mock_actor_value_shared(device=device)
        value2 = value[-1]  # prune the common module
        if advantage == "gae":
            advantage = GAE(
                gamma=0.9,
                lmbda=0.9,
                value_network=value,
            )
        elif advantage == "td":
            advantage = TD1Estimator(
                gamma=0.9,
                value_network=value,
            )
        elif advantage == "td_lambda":
            advantage = TDLambdaEstimator(
                gamma=0.9,
                lmbda=0.9,
                value_network=value,
            )
        else:
            raise NotImplementedError
        loss_fn = loss_class(
            actor,
            value,
            loss_critic_type="l2",
            separate_losses=separate_losses,
            entropy_coef=0.0,
        )

        loss_fn2 = loss_class(
            actor,
            value2,
            loss_critic_type="l2",
            separate_losses=separate_losses,
            entropy_coef=0.0,
        )

        if advantage is not None:
            advantage(td)
        loss = loss_fn(td).exclude("entropy")
        sum(val for key, val in loss.items() if key.startswith("loss_")).backward()
        grad = TensorDict(dict(model.named_parameters()), []).apply(
            lambda x: x.grad.clone()
        )
        loss2 = loss_fn2(td).exclude("entropy")
        model.zero_grad()
        sum(val for key, val in loss2.items() if key.startswith("loss_")).backward()
        grad2 = TensorDict(dict(model.named_parameters()), []).apply(
            lambda x: x.grad.clone()
        )
        assert_allclose_td(loss, loss2)
        assert_allclose_td(grad, grad2)
        model.zero_grad()

    @pytest.mark.skipif(
        not _has_functorch, reason=f"functorch not found, {FUNCTORCH_ERR}"
    )
    @pytest.mark.parametrize("loss_class", (PPOLoss, ClipPPOLoss, KLPENPPOLoss))
    @pytest.mark.parametrize("gradient_mode", (True, False))
    @pytest.mark.parametrize("advantage", ("gae", "td", "td_lambda", None))
    @pytest.mark.parametrize("device", get_available_devices())
    def test_ppo_diff(self, loss_class, device, gradient_mode, advantage):
        if pack_version.parse(torch.__version__) > pack_version.parse("1.14"):
            raise pytest.skip("make_functional_with_buffers needs to be changed")
        torch.manual_seed(self.seed)
        td = self._create_seq_mock_data_ppo(device=device)

        actor = self._create_mock_actor(device=device)
        value = self._create_mock_value(device=device)
        if advantage == "gae":
            advantage = GAE(
                gamma=0.9, lmbda=0.9, value_network=value, differentiable=gradient_mode
            )
        elif advantage == "td":
            advantage = TD1Estimator(
                gamma=0.9, value_network=value, differentiable=gradient_mode
            )
        elif advantage == "td_lambda":
            advantage = TDLambdaEstimator(
                gamma=0.9, lmbda=0.9, value_network=value, differentiable=gradient_mode
            )
        elif advantage is None:
            pass
        else:
            raise NotImplementedError

        loss_fn = loss_class(actor, value, gamma=0.9, loss_critic_type="l2")

        floss_fn, params, buffers = make_functional_with_buffers(loss_fn)
        # fill params with zero
        for p in params:
            p.data.zero_()
        # assert len(list(floss_fn.parameters())) == 0
        if advantage is not None:
            advantage(td)
        loss = floss_fn(params, buffers, td)

        loss_critic = loss["loss_critic"]
        loss_objective = loss["loss_objective"] + loss.get("loss_entropy", 0.0)
        loss_critic.backward(retain_graph=True)
        # check that grads are independent and non null
        named_parameters = loss_fn.named_parameters()
        for (name, _), p in zip(named_parameters, params):
            if p.grad is not None and p.grad.norm() > 0.0:
                assert "actor" not in name
                assert "critic" in name
            if p.grad is None:
                assert "actor" in name
                assert "critic" not in name

        for param in params:
            param.grad = None
        loss_objective.backward()
        named_parameters = loss_fn.named_parameters()

        for (name, other_p), p in zip(named_parameters, params):
            assert other_p.shape == p.shape
            assert other_p.dtype == p.dtype
            assert other_p.device == p.device
            if p.grad is not None and p.grad.norm() > 0.0:
                assert "actor" in name
                assert "critic" not in name
            if p.grad is None:
                assert "actor" not in name
                assert "critic" in name
        for param in params:
            param.grad = None


class TestA2C:
    seed = 0

    def _create_mock_actor(self, batch=2, obs_dim=3, action_dim=4, device="cpu"):
        # Actor
        action_spec = BoundedTensorSpec(
            -torch.ones(action_dim), torch.ones(action_dim), (action_dim,)
        )
        net = NormalParamWrapper(nn.Linear(obs_dim, 2 * action_dim))
        module = SafeModule(net, in_keys=["observation"], out_keys=["loc", "scale"])
        actor = ProbabilisticActor(
            module=module,
            in_keys=["loc", "scale"],
            spec=action_spec,
            distribution_class=TanhNormal,
        )
        return actor.to(device)

    def _create_mock_value(self, batch=2, obs_dim=3, action_dim=4, device="cpu"):
        module = nn.Linear(obs_dim, 1)
        value = ValueOperator(
            module=module,
            in_keys=["observation"],
        )
        return value.to(device)

    def _create_seq_mock_data_a2c(
        self, batch=2, T=4, obs_dim=3, action_dim=4, atoms=None, device="cpu"
    ):
        # create a tensordict
        total_obs = torch.randn(batch, T + 1, obs_dim, device=device)
        obs = total_obs[:, :T]
        next_obs = total_obs[:, 1:]
        if atoms:
            action = torch.randn(batch, T, atoms, action_dim, device=device).clamp(
                -1, 1
            )
        else:
            action = torch.randn(batch, T, action_dim, device=device).clamp(-1, 1)
        reward = torch.randn(batch, T, 1, device=device)
        done = torch.zeros(batch, T, 1, dtype=torch.bool, device=device)
        mask = ~torch.zeros(batch, T, dtype=torch.bool, device=device)
        params_mean = torch.randn_like(action) / 10
        params_scale = torch.rand_like(action) / 10
        td = TensorDict(
            batch_size=(batch, T),
            source={
                "observation": obs.masked_fill_(~mask.unsqueeze(-1), 0.0),
                "next": {
                    "observation": next_obs.masked_fill_(~mask.unsqueeze(-1), 0.0),
                    "done": done,
                    "reward": reward.masked_fill_(~mask.unsqueeze(-1), 0.0),
                },
                "collector": {"mask": mask},
                "action": action.masked_fill_(~mask.unsqueeze(-1), 0.0),
                "sample_log_prob": torch.randn_like(action[..., 1]).masked_fill_(
                    ~mask, 0.0
                )
                / 10,
                "loc": params_mean.masked_fill_(~mask.unsqueeze(-1), 0.0),
                "scale": params_scale.masked_fill_(~mask.unsqueeze(-1), 0.0),
            },
            device=device,
        )
        return td

    @pytest.mark.parametrize("gradient_mode", (True, False))
    @pytest.mark.parametrize("advantage", ("gae", "td", "td_lambda", None))
    @pytest.mark.parametrize("device", get_available_devices())
    @pytest.mark.parametrize("td_est", list(ValueEstimators) + [None])
    def test_a2c(self, device, gradient_mode, advantage, td_est):
        torch.manual_seed(self.seed)
        td = self._create_seq_mock_data_a2c(device=device)

        actor = self._create_mock_actor(device=device)
        value = self._create_mock_value(device=device)
        if advantage == "gae":
            advantage = GAE(
                gamma=0.9, lmbda=0.9, value_network=value, differentiable=gradient_mode
            )
        elif advantage == "td":
            advantage = TD1Estimator(
                gamma=0.9, value_network=value, differentiable=gradient_mode
            )
        elif advantage == "td_lambda":
            advantage = TDLambdaEstimator(
                gamma=0.9, lmbda=0.9, value_network=value, differentiable=gradient_mode
            )
        elif advantage is None:
            pass
        else:
            raise NotImplementedError

        loss_fn = A2CLoss(actor, value, loss_critic_type="l2")

        # Check error is raised when actions require grads
        td["action"].requires_grad = True
        with pytest.raises(
            RuntimeError,
            match="tensordict stored action require grad.",
        ):
            _ = loss_fn._log_probs(td)
        td["action"].requires_grad = False

        td = td.exclude(loss_fn.value_target_key)
        if advantage is not None:
            advantage(td)
        elif td_est is not None:
            loss_fn.make_value_estimator(td_est)
        loss = loss_fn(td)
        loss_critic = loss["loss_critic"]
        loss_objective = loss["loss_objective"] + loss.get("loss_entropy", 0.0)
        loss_critic.backward(retain_graph=True)
        # check that grads are independent and non null
        named_parameters = loss_fn.named_parameters()
        for name, p in named_parameters:
            if p.grad is not None and p.grad.norm() > 0.0:
                assert "actor" not in name
                assert "critic" in name
            if p.grad is None:
                assert "actor" in name
                assert "critic" not in name

        value.zero_grad()
        loss_objective.backward()
        named_parameters = loss_fn.named_parameters()
        for name, p in named_parameters:
            if p.grad is not None and p.grad.norm() > 0.0:
                assert "actor" in name
                assert "critic" not in name
            if p.grad is None:
                assert "actor" not in name
                assert "critic" in name
        actor.zero_grad()

        # test reset
        loss_fn.reset()

    @pytest.mark.skipif(
        not _has_functorch, reason=f"functorch not found, {FUNCTORCH_ERR}"
    )
    @pytest.mark.parametrize("gradient_mode", (True, False))
    @pytest.mark.parametrize("advantage", ("gae", "td", "td_lambda", None))
    @pytest.mark.parametrize("device", get_available_devices())
    def test_a2c_diff(self, device, gradient_mode, advantage):
        if pack_version.parse(torch.__version__) > pack_version.parse("1.14"):
            raise pytest.skip("make_functional_with_buffers needs to be changed")
        torch.manual_seed(self.seed)
        td = self._create_seq_mock_data_a2c(device=device)

        actor = self._create_mock_actor(device=device)
        value = self._create_mock_value(device=device)
        if advantage == "gae":
            advantage = GAE(
                gamma=0.9, lmbda=0.9, value_network=value, differentiable=gradient_mode
            )
        elif advantage == "td":
            advantage = TD1Estimator(
                gamma=0.9, value_network=value, differentiable=gradient_mode
            )
        elif advantage == "td_lambda":
            advantage = TDLambdaEstimator(
                gamma=0.9, lmbda=0.9, value_network=value, differentiable=gradient_mode
            )
        elif advantage is None:
            pass
        else:
            raise NotImplementedError

        loss_fn = A2CLoss(actor, value, loss_critic_type="l2")

        floss_fn, params, buffers = make_functional_with_buffers(loss_fn)

        if advantage is not None:
            advantage(td)
        loss = floss_fn(params, buffers, td)
        loss_critic = loss["loss_critic"]
        loss_objective = loss["loss_objective"] + loss.get("loss_entropy", 0.0)
        loss_critic.backward(retain_graph=True)
        # check that grads are independent and non null
        named_parameters = loss_fn.named_parameters()
        for (name, _), p in zip(named_parameters, params):
            if p.grad is not None and p.grad.norm() > 0.0:
                assert "actor" not in name
                assert "critic" in name
            if p.grad is None:
                assert "actor" in name
                assert "critic" not in name

        for param in params:
            param.grad = None
        loss_objective.backward()
        named_parameters = loss_fn.named_parameters()
        for (name, _), p in zip(named_parameters, params):
            if p.grad is not None and p.grad.norm() > 0.0:
                assert "actor" in name
                assert "critic" not in name
            if p.grad is None:
                assert "actor" not in name
                assert "critic" in name
        for param in params:
            param.grad = None


class TestReinforce:
    @pytest.mark.parametrize("delay_value", [True, False])
    @pytest.mark.parametrize("gradient_mode", [True, False])
    @pytest.mark.parametrize("advantage", ["gae", "td", "td_lambda", None])
    @pytest.mark.parametrize("td_est", list(ValueEstimators) + [None])
    def test_reinforce_value_net(self, advantage, gradient_mode, delay_value, td_est):
        n_obs = 3
        n_act = 5
        batch = 4
        gamma = 0.9
        value_net = ValueOperator(nn.Linear(n_obs, 1), in_keys=["observation"])
        net = NormalParamWrapper(nn.Linear(n_obs, 2 * n_act))
        module = SafeModule(net, in_keys=["observation"], out_keys=["loc", "scale"])
        actor_net = ProbabilisticActor(
            module,
            distribution_class=TanhNormal,
            return_log_prob=True,
            in_keys=["loc", "scale"],
            spec=UnboundedContinuousTensorSpec(n_act),
        )
        if advantage == "gae":
            advantage = GAE(
                gamma=gamma,
                lmbda=0.9,
                value_network=get_functional(value_net),
                differentiable=gradient_mode,
            )
        elif advantage == "td":
            advantage = TD1Estimator(
                gamma=gamma,
                value_network=get_functional(value_net),
                differentiable=gradient_mode,
            )
        elif advantage == "td_lambda":
            advantage = TDLambdaEstimator(
                gamma=0.9,
                lmbda=0.9,
                value_network=get_functional(value_net),
                differentiable=gradient_mode,
            )
        elif advantage is None:
            pass
        else:
            raise NotImplementedError

        loss_fn = ReinforceLoss(
            actor_net,
            critic=value_net,
            delay_value=delay_value,
        )

        td = TensorDict(
            {
                "observation": torch.randn(batch, n_obs),
                "next": {
                    "observation": torch.randn(batch, n_obs),
                    "reward": torch.randn(batch, 1),
                    "done": torch.zeros(batch, 1, dtype=torch.bool),
                },
                "action": torch.randn(batch, n_act),
            },
            [batch],
        )

        params = TensorDict(value_net.state_dict(), []).unflatten_keys(".")
        if advantage is not None:
            advantage(td, params=params)
        elif td_est is not None:
            loss_fn.make_value_estimator(td_est)
        loss_td = loss_fn(td)
        autograd.grad(
            loss_td.get("loss_actor"),
            actor_net.parameters(),
            retain_graph=True,
        )
        autograd.grad(
            loss_td.get("loss_value"),
            value_net.parameters(),
            retain_graph=True,
        )
        with pytest.raises(RuntimeError, match="One of the "):
            autograd.grad(
                loss_td.get("loss_actor"),
                value_net.parameters(),
                retain_graph=True,
                allow_unused=False,
            )
        with pytest.raises(RuntimeError, match="One of the "):
            autograd.grad(
                loss_td.get("loss_value"),
                actor_net.parameters(),
                retain_graph=True,
                allow_unused=False,
            )


@pytest.mark.parametrize("device", get_available_devices())
class TestDreamer:
    def _create_world_model_data(
        self, batch_size, temporal_length, rssm_hidden_dim, state_dim
    ):
        td = TensorDict(
            {
                "state": torch.zeros(batch_size, temporal_length, state_dim),
                "belief": torch.zeros(batch_size, temporal_length, rssm_hidden_dim),
                "pixels": torch.randn(batch_size, temporal_length, 3, 64, 64),
                "next": {
                    "pixels": torch.randn(batch_size, temporal_length, 3, 64, 64),
                    "reward": torch.randn(batch_size, temporal_length, 1),
                    "done": torch.zeros(batch_size, temporal_length, dtype=torch.bool),
                },
                "action": torch.randn(batch_size, temporal_length, 64),
            },
            [batch_size, temporal_length],
        )
        return td

    def _create_actor_data(
        self, batch_size, temporal_length, rssm_hidden_dim, state_dim
    ):
        td = TensorDict(
            {
                "state": torch.randn(batch_size, temporal_length, state_dim),
                "belief": torch.randn(batch_size, temporal_length, rssm_hidden_dim),
                "reward": torch.randn(batch_size, temporal_length, 1),
            },
            [batch_size, temporal_length],
        )
        return td

    def _create_value_data(
        self, batch_size, temporal_length, rssm_hidden_dim, state_dim
    ):
        td = TensorDict(
            {
                "state": torch.randn(batch_size * temporal_length, state_dim),
                "belief": torch.randn(batch_size * temporal_length, rssm_hidden_dim),
                "lambda_target": torch.randn(batch_size * temporal_length, 1),
            },
            [batch_size * temporal_length],
        )
        return td

    def _create_world_model_model(self, rssm_hidden_dim, state_dim, mlp_num_units=200):
        mock_env = TransformedEnv(ContinuousActionConvMockEnv(pixel_shape=[3, 64, 64]))
        default_dict = {
            "state": UnboundedContinuousTensorSpec(state_dim),
            "belief": UnboundedContinuousTensorSpec(rssm_hidden_dim),
        }
        mock_env.append_transform(
            TensorDictPrimer(random=False, default_value=0, **default_dict)
        )

        obs_encoder = ObsEncoder()
        obs_decoder = ObsDecoder()

        rssm_prior = RSSMPrior(
            hidden_dim=rssm_hidden_dim,
            rnn_hidden_dim=rssm_hidden_dim,
            state_dim=state_dim,
            action_spec=mock_env.action_spec,
        )
        rssm_posterior = RSSMPosterior(hidden_dim=rssm_hidden_dim, state_dim=state_dim)

        # World Model and reward model
        rssm_rollout = RSSMRollout(
            SafeModule(
                rssm_prior,
                in_keys=["state", "belief", "action"],
                out_keys=[
                    ("next", "prior_mean"),
                    ("next", "prior_std"),
                    "_",
                    ("next", "belief"),
                ],
            ),
            SafeModule(
                rssm_posterior,
                in_keys=[("next", "belief"), ("next", "encoded_latents")],
                out_keys=[
                    ("next", "posterior_mean"),
                    ("next", "posterior_std"),
                    ("next", "state"),
                ],
            ),
        )
        reward_module = MLP(
            out_features=1, depth=2, num_cells=mlp_num_units, activation_class=nn.ELU
        )
        # World Model and reward model
        world_modeler = SafeSequential(
            SafeModule(
                obs_encoder,
                in_keys=[("next", "pixels")],
                out_keys=[("next", "encoded_latents")],
            ),
            rssm_rollout,
            SafeModule(
                obs_decoder,
                in_keys=[("next", "state"), ("next", "belief")],
                out_keys=[("next", "reco_pixels")],
            ),
        )
        reward_module = SafeModule(
            reward_module,
            in_keys=[("next", "state"), ("next", "belief")],
            out_keys=[("next", "reward")],
        )
        world_model = WorldModelWrapper(world_modeler, reward_module)

        with torch.no_grad():
            td = mock_env.rollout(10)
            td = td.unsqueeze(0).to_tensordict()
            td["state"] = torch.zeros((1, 10, state_dim))
            td["belief"] = torch.zeros((1, 10, rssm_hidden_dim))
            world_model(td)
        return world_model

    def _create_mb_env(self, rssm_hidden_dim, state_dim, mlp_num_units=200):
        mock_env = TransformedEnv(ContinuousActionConvMockEnv(pixel_shape=[3, 64, 64]))
        default_dict = {
            "state": UnboundedContinuousTensorSpec(state_dim),
            "belief": UnboundedContinuousTensorSpec(rssm_hidden_dim),
        }
        mock_env.append_transform(
            TensorDictPrimer(random=False, default_value=0, **default_dict)
        )

        rssm_prior = RSSMPrior(
            hidden_dim=rssm_hidden_dim,
            rnn_hidden_dim=rssm_hidden_dim,
            state_dim=state_dim,
            action_spec=mock_env.action_spec,
        )
        reward_module = MLP(
            out_features=1, depth=2, num_cells=mlp_num_units, activation_class=nn.ELU
        )
        transition_model = SafeSequential(
            SafeModule(
                rssm_prior,
                in_keys=["state", "belief", "action"],
                out_keys=[
                    "_",
                    "_",
                    "state",
                    "belief",
                ],
            ),
        )
        reward_model = SafeModule(
            reward_module,
            in_keys=["state", "belief"],
            out_keys=["reward"],
        )
        model_based_env = DreamerEnv(
            world_model=WorldModelWrapper(
                transition_model,
                reward_model,
            ),
            prior_shape=torch.Size([state_dim]),
            belief_shape=torch.Size([rssm_hidden_dim]),
        )
        model_based_env.set_specs_from_env(mock_env)
        with torch.no_grad():
            model_based_env.rollout(3)
        return model_based_env

    def _create_actor_model(self, rssm_hidden_dim, state_dim, mlp_num_units=200):
        mock_env = TransformedEnv(ContinuousActionConvMockEnv(pixel_shape=[3, 64, 64]))
        default_dict = {
            "state": UnboundedContinuousTensorSpec(state_dim),
            "belief": UnboundedContinuousTensorSpec(rssm_hidden_dim),
        }
        mock_env.append_transform(
            TensorDictPrimer(random=False, default_value=0, **default_dict)
        )

        actor_module = DreamerActor(
            out_features=mock_env.action_spec.shape[0],
            depth=4,
            num_cells=mlp_num_units,
            activation_class=nn.ELU,
        )
        actor_model = SafeProbabilisticTensorDictSequential(
            SafeModule(
                actor_module,
                in_keys=["state", "belief"],
                out_keys=["loc", "scale"],
            ),
            SafeProbabilisticModule(
                in_keys=["loc", "scale"],
                out_keys="action",
                default_interaction_type=InteractionType.RANDOM,
                distribution_class=TanhNormal,
            ),
        )
        with torch.no_grad():
            td = TensorDict(
                {
                    "state": torch.randn(1, 2, state_dim),
                    "belief": torch.randn(1, 2, rssm_hidden_dim),
                },
                batch_size=[1],
            )
            actor_model(td)
        return actor_model

    def _create_value_model(self, rssm_hidden_dim, state_dim, mlp_num_units=200):
        value_model = SafeModule(
            MLP(
                out_features=1,
                depth=3,
                num_cells=mlp_num_units,
                activation_class=nn.ELU,
            ),
            in_keys=["state", "belief"],
            out_keys=["state_value"],
        )
        with torch.no_grad():
            td = TensorDict(
                {
                    "state": torch.randn(1, 2, state_dim),
                    "belief": torch.randn(1, 2, rssm_hidden_dim),
                },
                batch_size=[1],
            )
            value_model(td)
        return value_model

    @pytest.mark.parametrize("lambda_kl", [0, 1.0])
    @pytest.mark.parametrize("lambda_reco", [0, 1.0])
    @pytest.mark.parametrize("lambda_reward", [0, 1.0])
    @pytest.mark.parametrize("reco_loss", ["l2", "smooth_l1"])
    @pytest.mark.parametrize("reward_loss", ["l2", "smooth_l1"])
    @pytest.mark.parametrize("free_nats", [-1000, 1000])
    @pytest.mark.parametrize("delayed_clamp", [False, True])
    def test_dreamer_world_model(
        self,
        device,
        lambda_reward,
        lambda_kl,
        lambda_reco,
        reward_loss,
        reco_loss,
        delayed_clamp,
        free_nats,
    ):
        tensordict = self._create_world_model_data(2, 3, 10, 5).to(device)
        world_model = self._create_world_model_model(10, 5).to(device)
        loss_module = DreamerModelLoss(
            world_model,
            lambda_reco=lambda_reco,
            lambda_kl=lambda_kl,
            lambda_reward=lambda_reward,
            reward_loss=reward_loss,
            reco_loss=reco_loss,
            delayed_clamp=delayed_clamp,
            free_nats=free_nats,
        )
        loss_td, _ = loss_module(tensordict)
        for loss_str, lmbda in zip(
            ["loss_model_kl", "loss_model_reco", "loss_model_reward"],
            [lambda_kl, lambda_reco, lambda_reward],
        ):
            assert loss_td.get(loss_str) is not None
            assert loss_td.get(loss_str).shape == torch.Size([1])
            if lmbda == 0:
                assert loss_td.get(loss_str) == 0
            else:
                assert loss_td.get(loss_str) > 0

        loss = (
            loss_td.get("loss_model_kl")
            + loss_td.get("loss_model_reco")
            + loss_td.get("loss_model_reward")
        )
        loss.backward()
        grad_total = 0.0
        for name, param in loss_module.named_parameters():
            if param.grad is not None:
                valid_gradients = not (
                    torch.isnan(param.grad).any() or torch.isinf(param.grad).any()
                )
                if not valid_gradients:
                    raise ValueError(f"Invalid gradients for {name}")
                gsq = param.grad.pow(2).sum()
                grad_total += gsq.item()
        grad_is_zero = grad_total == 0
        if free_nats < 0:
            lambda_kl_corr = lambda_kl
        else:
            # we expect the kl loss to have 0 grad
            lambda_kl_corr = 0
        if grad_is_zero and (lambda_kl_corr or lambda_reward or lambda_reco):
            raise ValueError(
                f"Gradients are zero: lambdas={(lambda_kl_corr, lambda_reward, lambda_reco)}"
            )
        elif grad_is_zero:
            assert not (lambda_kl_corr or lambda_reward or lambda_reco)
        loss_module.zero_grad()

    @pytest.mark.parametrize("imagination_horizon", [3, 5])
    @pytest.mark.parametrize("discount_loss", [True, False])
    def test_dreamer_env(self, device, imagination_horizon, discount_loss):
        mb_env = self._create_mb_env(10, 5).to(device)
        rollout = mb_env.rollout(3)
        assert rollout.shape == torch.Size([3])
        # test reconstruction
        with pytest.raises(ValueError, match="No observation decoder provided"):
            mb_env.decode_obs(rollout)
        mb_env.obs_decoder = SafeModule(
            nn.LazyLinear(4, device=device),
            in_keys=["state"],
            out_keys=["reco_observation"],
        )
        # reconstruct
        mb_env.decode_obs(rollout)
        assert "reco_observation" in rollout.keys()
        # second pass
        tensordict = mb_env.decode_obs(mb_env.reset(), compute_latents=True)
        assert "reco_observation" in tensordict.keys()

    @pytest.mark.parametrize("imagination_horizon", [3, 5])
    @pytest.mark.parametrize("discount_loss", [True, False])
    @pytest.mark.parametrize("td_est", list(ValueEstimators) + [None])
    def test_dreamer_actor(self, device, imagination_horizon, discount_loss, td_est):
        tensordict = self._create_actor_data(2, 3, 10, 5).to(device)
        mb_env = self._create_mb_env(10, 5).to(device)
        actor_model = self._create_actor_model(10, 5).to(device)
        value_model = self._create_value_model(10, 5).to(device)
        loss_module = DreamerActorLoss(
            actor_model,
            value_model,
            mb_env,
            imagination_horizon=imagination_horizon,
            discount_loss=discount_loss,
        )
        if td_est is ValueEstimators.GAE:
            with pytest.raises(NotImplementedError):
                loss_module.make_value_estimator(td_est)
            return
        if td_est is not None:
            loss_module.make_value_estimator(td_est)
        loss_td, fake_data = loss_module(tensordict)
        assert not fake_data.requires_grad
        assert fake_data.shape == torch.Size([tensordict.numel(), imagination_horizon])
        if discount_loss:
            assert loss_module.discount_loss

        assert loss_td.get("loss_actor") is not None
        loss = loss_td.get("loss_actor")
        loss.backward()
        grad_is_zero = True
        for name, param in loss_module.named_parameters():
            if param.grad is not None:
                valid_gradients = not (
                    torch.isnan(param.grad).any() or torch.isinf(param.grad).any()
                )
                grad_is_zero = (
                    grad_is_zero and torch.sum(torch.pow((param.grad), 2)) == 0
                )
                if not valid_gradients:
                    raise ValueError(f"Invalid gradients for {name}")
        if grad_is_zero:
            raise ValueError("Gradients are zero")
        loss_module.zero_grad()

    @pytest.mark.parametrize("discount_loss", [True, False])
    def test_dreamer_value(self, device, discount_loss):
        tensordict = self._create_value_data(2, 3, 10, 5).to(device)
        value_model = self._create_value_model(10, 5).to(device)
        loss_module = DreamerValueLoss(value_model, discount_loss=discount_loss)
        loss_td, fake_data = loss_module(tensordict)
        assert loss_td.get("loss_value") is not None
        assert not fake_data.requires_grad
        loss = loss_td.get("loss_value")
        loss.backward()
        grad_is_zero = True
        for name, param in loss_module.named_parameters():
            if param.grad is not None:
                valid_gradients = not (
                    torch.isnan(param.grad).any() or torch.isinf(param.grad).any()
                )
                grad_is_zero = (
                    grad_is_zero and torch.sum(torch.pow((param.grad), 2)) == 0
                )
                if not valid_gradients:
                    raise ValueError(f"Invalid gradients for {name}")
        if grad_is_zero:
            raise ValueError("Gradients are zero")
        loss_module.zero_grad()


class TestIQL:
    seed = 0

    def _create_mock_actor(self, batch=2, obs_dim=3, action_dim=4, device="cpu"):
        # Actor
        action_spec = BoundedTensorSpec(
            -torch.ones(action_dim), torch.ones(action_dim), (action_dim,)
        )
        net = NormalParamWrapper(nn.Linear(obs_dim, 2 * action_dim))
        module = SafeModule(net, in_keys=["observation"], out_keys=["loc", "scale"])
        actor = ProbabilisticActor(
            module=module,
            in_keys=["loc", "scale"],
            spec=action_spec,
            distribution_class=TanhNormal,
        )
        return actor.to(device)

    def _create_mock_qvalue(self, batch=2, obs_dim=3, action_dim=4, device="cpu"):
        class ValueClass(nn.Module):
            def __init__(self):
                super().__init__()
                self.linear = nn.Linear(obs_dim + action_dim, 1)

            def forward(self, obs, act):
                return self.linear(torch.cat([obs, act], -1))

        module = ValueClass()
        qvalue = ValueOperator(
            module=module,
            in_keys=["observation", "action"],
        )
        return qvalue.to(device)

    def _create_mock_value(self, batch=2, obs_dim=3, action_dim=4, device="cpu"):
        module = nn.Linear(obs_dim, 1)
        value = ValueOperator(
            module=module,
            in_keys=["observation"],
        )
        return value.to(device)

    def _create_mock_distributional_actor(
        self, batch=2, obs_dim=3, action_dim=4, atoms=5, vmin=1, vmax=5
    ):
        raise NotImplementedError

    def _create_mock_data_iql(
        self, batch=16, obs_dim=3, action_dim=4, atoms=None, device="cpu"
    ):
        # create a tensordict
        obs = torch.randn(batch, obs_dim, device=device)
        next_obs = torch.randn(batch, obs_dim, device=device)
        if atoms:
            raise NotImplementedError
        else:
            action = torch.randn(batch, action_dim, device=device).clamp(-1, 1)
        reward = torch.randn(batch, 1, device=device)
        done = torch.zeros(batch, 1, dtype=torch.bool, device=device)
        td = TensorDict(
            batch_size=(batch,),
            source={
                "observation": obs,
                "next": {
                    "observation": next_obs,
                    "done": done,
                    "reward": reward,
                },
                "action": action,
            },
            device=device,
        )
        return td

    def _create_seq_mock_data_iql(
        self, batch=8, T=4, obs_dim=3, action_dim=4, atoms=None, device="cpu"
    ):
        # create a tensordict
        total_obs = torch.randn(batch, T + 1, obs_dim, device=device)
        obs = total_obs[:, :T]
        next_obs = total_obs[:, 1:]
        if atoms:
            action = torch.randn(batch, T, atoms, action_dim, device=device).clamp(
                -1, 1
            )
        else:
            action = torch.randn(batch, T, action_dim, device=device).clamp(-1, 1)
        reward = torch.randn(batch, T, 1, device=device)
        done = torch.zeros(batch, T, 1, dtype=torch.bool, device=device)
        mask = torch.ones(batch, T, dtype=torch.bool, device=device)
        td = TensorDict(
            batch_size=(batch, T),
            source={
                "observation": obs.masked_fill_(~mask.unsqueeze(-1), 0.0),
                "next": {
                    "observation": next_obs.masked_fill_(~mask.unsqueeze(-1), 0.0),
                    "done": done,
                    "reward": reward.masked_fill_(~mask.unsqueeze(-1), 0.0),
                },
                "collector": {"mask": mask},
                "action": action.masked_fill_(~mask.unsqueeze(-1), 0.0),
            },
            device=device,
        )
        return td

    @pytest.mark.skipif(
        not _has_functorch, reason=f"functorch not installed: {FUNCTORCH_ERR}"
    )
    @pytest.mark.parametrize("num_qvalue", [1, 2, 4, 8])
    @pytest.mark.parametrize("device", get_available_devices())
    @pytest.mark.parametrize("temperature", [0.0, 0.1, 1.0, 10.0])
    @pytest.mark.parametrize("expectile", [0.1, 0.5, 1.0])
    @pytest.mark.parametrize("td_est", list(ValueEstimators) + [None])
    def test_iql(
        self,
        num_qvalue,
        device,
        temperature,
        expectile,
        td_est,
    ):

        torch.manual_seed(self.seed)
        td = self._create_mock_data_iql(device=device)

        actor = self._create_mock_actor(device=device)
        qvalue = self._create_mock_qvalue(device=device)
        value = self._create_mock_value(device=device)

        loss_fn = IQLLoss(
            actor_network=actor,
            qvalue_network=qvalue,
            value_network=value,
            num_qvalue_nets=num_qvalue,
            temperature=temperature,
            expectile=expectile,
            loss_function="l2",
        )
        if td_est is ValueEstimators.GAE:
            with pytest.raises(NotImplementedError):
                loss_fn.make_value_estimator(td_est)
            return
        if td_est is not None:
            loss_fn.make_value_estimator(td_est)

        with _check_td_steady(td):
            loss = loss_fn(td)
        assert loss_fn.priority_key in td.keys()

        # check that losses are independent
        for k in loss.keys():
            if not k.startswith("loss"):
                continue
            loss[k].sum().backward(retain_graph=True)
            if k == "loss_actor":
                assert all(
                    (p.grad is None) or (p.grad == 0).all()
                    for p in loss_fn.value_network_params.values(
                        include_nested=True, leaves_only=True
                    )
                )
                assert all(
                    (p.grad is None) or (p.grad == 0).all()
                    for p in loss_fn.qvalue_network_params.values(
                        include_nested=True, leaves_only=True
                    )
                )
                assert not any(
                    (p.grad is None) or (p.grad == 0).all()
                    for p in loss_fn.actor_network_params.values(
                        include_nested=True, leaves_only=True
                    )
                )
            elif k == "loss_value":
                assert all(
                    (p.grad is None) or (p.grad == 0).all()
                    for p in loss_fn.actor_network_params.values(
                        include_nested=True, leaves_only=True
                    )
                )
                assert all(
                    (p.grad is None) or (p.grad == 0).all()
                    for p in loss_fn.qvalue_network_params.values(
                        include_nested=True, leaves_only=True
                    )
                )
                assert not any(
                    (p.grad is None) or (p.grad == 0).all()
                    for p in loss_fn.value_network_params.values(
                        include_nested=True, leaves_only=True
                    )
                )
            elif k == "loss_qvalue":
                assert all(
                    (p.grad is None) or (p.grad == 0).all()
                    for p in loss_fn.actor_network_params.values(
                        include_nested=True, leaves_only=True
                    )
                )
                assert all(
                    (p.grad is None) or (p.grad == 0).all()
                    for p in loss_fn.value_network_params.values(
                        include_nested=True, leaves_only=True
                    )
                )
                assert not any(
                    (p.grad is None) or (p.grad == 0).all()
                    for p in loss_fn.qvalue_network_params.values(
                        include_nested=True, leaves_only=True
                    )
                )
            else:
                raise NotImplementedError(k)
            loss_fn.zero_grad()

        sum([item for _, item in loss.items()]).backward()
        named_parameters = list(loss_fn.named_parameters())
        named_buffers = list(loss_fn.named_buffers())

        assert len({p for n, p in named_parameters}) == len(list(named_parameters))
        assert len({p for n, p in named_buffers}) == len(list(named_buffers))

        for name, p in named_parameters:
            assert p.grad.norm() > 0.0, f"parameter {name} has a null gradient"

    @pytest.mark.skipif(
        not _has_functorch, reason=f"functorch not installed: {FUNCTORCH_ERR}"
    )
    @pytest.mark.parametrize("n", list(range(4)))
    @pytest.mark.parametrize("num_qvalue", [1, 2, 4, 8])
    @pytest.mark.parametrize("temperature", [0.0, 0.1, 1.0, 10.0])
    @pytest.mark.parametrize("expectile", [0.1, 0.5, 1.0])
    @pytest.mark.parametrize("device", get_available_devices())
    def test_iql_batcher(
        self,
        n,
        num_qvalue,
        temperature,
        expectile,
        device,
        gamma=0.9,
    ):
        torch.manual_seed(self.seed)
        td = self._create_seq_mock_data_iql(device=device)

        actor = self._create_mock_actor(device=device)
        qvalue = self._create_mock_qvalue(device=device)
        value = self._create_mock_value(device=device)

        loss_fn = IQLLoss(
            actor_network=actor,
            qvalue_network=qvalue,
            value_network=value,
            num_qvalue_nets=num_qvalue,
            temperature=temperature,
            expectile=expectile,
            loss_function="l2",
        )

        ms = MultiStep(gamma=gamma, n_steps=n).to(device)

        td_clone = td.clone()
        ms_td = ms(td_clone)

        torch.manual_seed(0)
        np.random.seed(0)
        with _check_td_steady(ms_td):
            loss_ms = loss_fn(ms_td)
        assert loss_fn.priority_key in ms_td.keys()

        with torch.no_grad():
            torch.manual_seed(0)  # log-prob is computed with a random action
            np.random.seed(0)
            loss = loss_fn(td)
        if n == 0:
            assert_allclose_td(td, ms_td.select(*list(td.keys(True, True))))
            _loss = sum([item for _, item in loss.items()])
            _loss_ms = sum([item for _, item in loss_ms.items()])
            assert (
                abs(_loss - _loss_ms) < 1e-3
            ), f"found abs(loss-loss_ms) = {abs(loss - loss_ms):4.5f} for n=0"
        else:
            with pytest.raises(AssertionError):
                assert_allclose_td(loss, loss_ms)
        sum([item for _, item in loss_ms.items()]).backward()
        named_parameters = loss_fn.named_parameters()
        for name, p in named_parameters:
            assert p.grad.norm() > 0.0, f"parameter {name} has null gradient"

        # Check param update effect on targets
        target_qvalue = [
            p.clone()
            for p in loss_fn.target_qvalue_network_params.values(
                include_nested=True, leaves_only=True
            )
        ]
        for p in loss_fn.parameters():
            p.data += torch.randn_like(p)
        target_qvalue2 = [
            p.clone()
            for p in loss_fn.target_qvalue_network_params.values(
                include_nested=True, leaves_only=True
            )
        ]
        if loss_fn.delay_qvalue:
            assert all(
                (p1 == p2).all() for p1, p2 in zip(target_qvalue, target_qvalue2)
            )
        else:
            assert not any(
                (p1 == p2).any() for p1, p2 in zip(target_qvalue, target_qvalue2)
            )

        # check that policy is updated after parameter update
        parameters = [p.clone() for p in actor.parameters()]
        for p in loss_fn.parameters():
            p.data += torch.randn_like(p)
        assert all((p1 != p2).all() for p1, p2 in zip(parameters, actor.parameters()))


def test_hold_out():
    net = torch.nn.Linear(3, 4)
    x = torch.randn(1, 3)
    x_rg = torch.randn(1, 3, requires_grad=True)
    y = net(x)
    assert y.requires_grad
    with hold_out_net(net):
        y = net(x)
        assert not y.requires_grad
        y = net(x_rg)
        assert y.requires_grad

    y = net(x)
    assert y.requires_grad

    # nested case
    with hold_out_net(net):
        y = net(x)
        assert not y.requires_grad
        with hold_out_net(net):
            y = net(x)
            assert not y.requires_grad
            y = net(x_rg)
            assert y.requires_grad

    y = net(x)
    assert y.requires_grad

    # exception
    net = torch.nn.Sequential()
    with hold_out_net(net):
        pass


@pytest.mark.parametrize("mode", ["hard", "soft"])
@pytest.mark.parametrize("value_network_update_interval", [100, 1000])
@pytest.mark.parametrize("device", get_available_devices())
@pytest.mark.parametrize(
    "dtype",
    [
        torch.float64,
        torch.float32,
    ],
)
def test_updater(mode, value_network_update_interval, device, dtype):
    torch.manual_seed(100)

    class custom_module_error(nn.Module):
        def __init__(self):
            super().__init__()
            self.target_params = [torch.randn(3, 4)]
            self.target_error_params = [torch.randn(3, 4)]
            self.params = nn.ParameterList(
                [nn.Parameter(torch.randn(3, 4, requires_grad=True))]
            )

    module = custom_module_error().to(device)
    with pytest.raises(
        RuntimeError, match="Your module seems to have a target tensor list "
    ):
        if mode == "hard":
            upd = HardUpdate(module, value_network_update_interval)
        elif mode == "soft":
            upd = SoftUpdate(module, 1 - 1 / value_network_update_interval)

    class custom_module(LossModule):
        def __init__(self):
            super().__init__()
            module1 = torch.nn.BatchNorm2d(10).eval()
            self.convert_to_functional(module1, "module1", create_target_params=True)
            module2 = torch.nn.BatchNorm2d(10).eval()
            self.module2 = module2
            iterator_params = self.target_module1_params.values(
                include_nested=True, leaves_only=True
            )
            for target in iterator_params:
                if target.dtype is not torch.int64:
                    target.data.normal_()
                else:
                    target.data += 10

    module = custom_module().to(device).to(dtype)
    _ = module.module1_params
    _ = module.target_module1_params
    if mode == "hard":
        upd = HardUpdate(
            module, value_network_update_interval=value_network_update_interval
        )
    elif mode == "soft":
        upd = SoftUpdate(module, 1 - 1 / value_network_update_interval)
    upd.init_()
    for _, _v in upd._targets.items(True, True):
        if _v.dtype is not torch.int64:
            _v.copy_(torch.randn_like(_v))
        else:
            _v += 10

    # total dist
    d0 = 0.0
    for (key, source_val) in upd._sources.items(True, True):
        if not isinstance(key, tuple):
            key = (key,)
        key = ("target_" + key[0], *key[1:])
        target_val = upd._targets[key]
        assert target_val.dtype is source_val.dtype, key
        assert target_val.device == source_val.device, key
        if target_val.dtype == torch.long:
            continue
        d0 += (target_val - source_val).norm().item()

    assert d0 > 0
    if mode == "hard":
        for i in range(value_network_update_interval + 1):
            # test that no update is occuring until value_network_update_interval
            d1 = 0.0
            for (key, source_val) in upd._sources.items(True, True):
                if not isinstance(key, tuple):
                    key = (key,)
                key = ("target_" + key[0], *key[1:])
                target_val = upd._targets[key]
                if target_val.dtype == torch.long:
                    continue
                d1 += (target_val - source_val).norm().item()

            assert d1 == d0, i
            assert upd.counter == i
            upd.step()
        assert upd.counter == 0
        # test that a new update has occured
        d1 = 0.0
        for (key, source_val) in upd._sources.items(True, True):
            if not isinstance(key, tuple):
                key = (key,)
            key = ("target_" + key[0], *key[1:])
            target_val = upd._targets[key]
            if target_val.dtype == torch.long:
                continue
            d1 += (target_val - source_val).norm().item()
        assert d1 < d0

    elif mode == "soft":
        upd.step()
        d1 = 0.0
        for (key, source_val) in upd._sources.items(True, True):
            if not isinstance(key, tuple):
                key = (key,)
            key = ("target_" + key[0], *key[1:])
            target_val = upd._targets[key]
            if target_val.dtype == torch.long:
                continue
            d1 += (target_val - source_val).norm().item()
        assert d1 < d0

    upd.init_()
    upd.step()
    d2 = 0.0
    for (key, source_val) in upd._sources.items(True, True):
        if not isinstance(key, tuple):
            key = (key,)
        key = ("target_" + key[0], *key[1:])
        target_val = upd._targets[key]
        if target_val.dtype == torch.long:
            continue
        d2 += (target_val - source_val).norm().item()
    assert d2 < 1e-6


class TestValues:
    @pytest.mark.parametrize("device", get_available_devices())
    @pytest.mark.parametrize("gamma", [0.1, 0.5, 0.99])
    @pytest.mark.parametrize("lmbda", [0.1, 0.5, 0.99])
    @pytest.mark.parametrize("N", [(3,), (7, 3)])
    @pytest.mark.parametrize("T", [3, 5, 200])
    # @pytest.mark.parametrize("random_gamma,rolling_gamma", [[True, False], [True, True], [False, None]])
    @pytest.mark.parametrize("random_gamma,rolling_gamma", [[False, None]])
    def test_tdlambda(self, device, gamma, lmbda, N, T, random_gamma, rolling_gamma):
        torch.manual_seed(0)

        done = torch.zeros(*N, T, 1, device=device, dtype=torch.bool).bernoulli_(0.1)
        reward = torch.randn(*N, T, 1, device=device)
        state_value = torch.randn(*N, T, 1, device=device)
        next_state_value = torch.randn(*N, T, 1, device=device)
        if random_gamma:
            gamma = torch.rand_like(reward) * gamma

        r1 = vec_td_lambda_advantage_estimate(
            gamma, lmbda, state_value, next_state_value, reward, done, rolling_gamma
        )
        r2 = td_lambda_advantage_estimate(
            gamma, lmbda, state_value, next_state_value, reward, done, rolling_gamma
        )
        torch.testing.assert_close(r1, r2, rtol=1e-4, atol=1e-4)

    @pytest.mark.parametrize("device", get_available_devices())
<<<<<<< HEAD
    @pytest.mark.parametrize("gamma", [0.1, 0.5, 0.99])
    @pytest.mark.parametrize("N", [(3,), (7, 3)])
    @pytest.mark.parametrize("T", [3, 5, 200])
    # @pytest.mark.parametrize("random_gamma,rolling_gamma", [[True, False], [True, True], [False, None]])
=======
    @pytest.mark.parametrize("gamma", [0.1, 0.99])
    @pytest.mark.parametrize("lmbda", [0.1, 0.99])
    @pytest.mark.parametrize("N", [(3,), (7, 3)])
    @pytest.mark.parametrize("T", [3, 100])
    @pytest.mark.parametrize("feature_dim", [[5], [2, 5]])
    @pytest.mark.parametrize("random_gamma,rolling_gamma", [[False, None]])
    def test_tdlambda_multi(
        self, device, gamma, lmbda, N, T, random_gamma, rolling_gamma, feature_dim
    ):
        torch.manual_seed(0)
        D = feature_dim
        time_dim = -1 - len(D)
        done = torch.zeros(*N, T, *D, device=device, dtype=torch.bool).bernoulli_(0.1)
        reward = torch.randn(*N, T, *D, device=device)
        state_value = torch.randn(*N, T, *D, device=device)
        next_state_value = torch.randn(*N, T, *D, device=device)
        if random_gamma:
            gamma = torch.rand_like(reward) * gamma

        r1 = vec_td_lambda_advantage_estimate(
            gamma,
            lmbda,
            state_value,
            next_state_value,
            reward,
            done,
            rolling_gamma,
            time_dim=time_dim,
        )
        r2 = td_lambda_advantage_estimate(
            gamma,
            lmbda,
            state_value,
            next_state_value,
            reward,
            done,
            rolling_gamma,
            time_dim=time_dim,
        )
        if len(D) == 2:
            r3 = torch.cat(
                [
                    vec_td_lambda_advantage_estimate(
                        gamma,
                        lmbda,
                        state_value[..., i : i + 1, j],
                        next_state_value[..., i : i + 1, j],
                        reward[..., i : i + 1, j],
                        done[..., i : i + 1, j],
                        rolling_gamma,
                        time_dim=-2,
                    )
                    for i in range(D[0])
                    for j in range(D[1])
                ],
                -1,
            ).unflatten(-1, D)
            r4 = torch.cat(
                [
                    td_lambda_advantage_estimate(
                        gamma,
                        lmbda,
                        state_value[..., i : i + 1, j],
                        next_state_value[..., i : i + 1, j],
                        reward[..., i : i + 1, j],
                        done[..., i : i + 1, j],
                        rolling_gamma,
                        time_dim=-2,
                    )
                    for i in range(D[0])
                    for j in range(D[1])
                ],
                -1,
            ).unflatten(-1, D)
        else:
            r3 = torch.cat(
                [
                    vec_td_lambda_advantage_estimate(
                        gamma,
                        lmbda,
                        state_value[..., i : i + 1],
                        next_state_value[..., i : i + 1],
                        reward[..., i : i + 1],
                        done[..., i : i + 1],
                        rolling_gamma,
                        time_dim=-2,
                    )
                    for i in range(D[0])
                ],
                -1,
            )
            r4 = torch.cat(
                [
                    td_lambda_advantage_estimate(
                        gamma,
                        lmbda,
                        state_value[..., i : i + 1],
                        next_state_value[..., i : i + 1],
                        reward[..., i : i + 1],
                        done[..., i : i + 1],
                        rolling_gamma,
                        time_dim=-2,
                    )
                    for i in range(D[0])
                ],
                -1,
            )

        torch.testing.assert_close(r4, r2, rtol=1e-4, atol=1e-4)
        torch.testing.assert_close(r3, r1, rtol=1e-4, atol=1e-4)
        torch.testing.assert_close(r1, r2, rtol=1e-4, atol=1e-4)

    @pytest.mark.parametrize("device", get_available_devices())
    @pytest.mark.parametrize("gamma", [0.1, 0.5, 0.99])
    @pytest.mark.parametrize("N", [(3,), (7, 3)])
    @pytest.mark.parametrize("T", [3, 100])
>>>>>>> 03616918
    @pytest.mark.parametrize("random_gamma,rolling_gamma", [[False, None]])
    def test_td1(self, device, gamma, N, T, random_gamma, rolling_gamma):
        torch.manual_seed(0)

        done = torch.zeros(*N, T, 1, device=device, dtype=torch.bool).bernoulli_(0.1)
        reward = torch.randn(*N, T, 1, device=device)
        state_value = torch.randn(*N, T, 1, device=device)
        next_state_value = torch.randn(*N, T, 1, device=device)
        if random_gamma:
            gamma = torch.rand_like(reward) * gamma

        r1 = vec_td1_advantage_estimate(
            gamma, state_value, next_state_value, reward, done, rolling_gamma
        )
        r2 = td1_advantage_estimate(
            gamma, state_value, next_state_value, reward, done, rolling_gamma
        )
        torch.testing.assert_close(r1, r2, rtol=1e-4, atol=1e-4)

    @pytest.mark.parametrize("device", get_available_devices())
<<<<<<< HEAD
=======
    @pytest.mark.parametrize("gamma", [0.1, 0.99])
    @pytest.mark.parametrize("N", [(3,), (7, 3)])
    @pytest.mark.parametrize("T", [3, 5])
    @pytest.mark.parametrize("feature_dim", [[5], [2, 5]])
    @pytest.mark.parametrize("random_gamma,rolling_gamma", [[False, None]])
    def test_td1_multi(
        self, device, gamma, N, T, random_gamma, rolling_gamma, feature_dim
    ):
        torch.manual_seed(0)

        D = feature_dim
        time_dim = -1 - len(D)
        done = torch.zeros(*N, T, *D, device=device, dtype=torch.bool).bernoulli_(0.1)
        reward = torch.randn(*N, T, *D, device=device)
        state_value = torch.randn(*N, T, *D, device=device)
        next_state_value = torch.randn(*N, T, *D, device=device)
        if random_gamma:
            gamma = torch.rand_like(reward) * gamma

        r1 = vec_td1_advantage_estimate(
            gamma,
            state_value,
            next_state_value,
            reward,
            done,
            rolling_gamma,
            time_dim=time_dim,
        )
        r2 = td1_advantage_estimate(
            gamma,
            state_value,
            next_state_value,
            reward,
            done,
            rolling_gamma,
            time_dim=time_dim,
        )
        if len(D) == 2:
            r3 = torch.cat(
                [
                    vec_td1_advantage_estimate(
                        gamma,
                        state_value[..., i : i + 1, j],
                        next_state_value[..., i : i + 1, j],
                        reward[..., i : i + 1, j],
                        done[..., i : i + 1, j],
                        rolling_gamma,
                        time_dim=-2,
                    )
                    for i in range(D[0])
                    for j in range(D[1])
                ],
                -1,
            ).unflatten(-1, D)
            r4 = torch.cat(
                [
                    td1_advantage_estimate(
                        gamma,
                        state_value[..., i : i + 1, j],
                        next_state_value[..., i : i + 1, j],
                        reward[..., i : i + 1, j],
                        done[..., i : i + 1, j],
                        rolling_gamma,
                        time_dim=-2,
                    )
                    for i in range(D[0])
                    for j in range(D[1])
                ],
                -1,
            ).unflatten(-1, D)
        else:
            r3 = torch.cat(
                [
                    vec_td1_advantage_estimate(
                        gamma,
                        state_value[..., i : i + 1],
                        next_state_value[..., i : i + 1],
                        reward[..., i : i + 1],
                        done[..., i : i + 1],
                        rolling_gamma,
                        time_dim=-2,
                    )
                    for i in range(D[0])
                ],
                -1,
            )
            r4 = torch.cat(
                [
                    td1_advantage_estimate(
                        gamma,
                        state_value[..., i : i + 1],
                        next_state_value[..., i : i + 1],
                        reward[..., i : i + 1],
                        done[..., i : i + 1],
                        rolling_gamma,
                        time_dim=-2,
                    )
                    for i in range(D[0])
                ],
                -1,
            )

        torch.testing.assert_close(r4, r2, rtol=1e-4, atol=1e-4)
        torch.testing.assert_close(r3, r1, rtol=1e-4, atol=1e-4)
        torch.testing.assert_close(r1, r2, rtol=1e-4, atol=1e-4)

    @pytest.mark.parametrize("device", get_available_devices())
>>>>>>> 03616918
    @pytest.mark.parametrize("gamma", [0.99, 0.5, 0.1])
    @pytest.mark.parametrize("lmbda", [0.99, 0.5, 0.1])
    @pytest.mark.parametrize("N", [(3,), (7, 3)])
    @pytest.mark.parametrize("T", [200, 5, 3])
    @pytest.mark.parametrize("dtype", [torch.float, torch.double])
    @pytest.mark.parametrize("has_done", [True, False])
    def test_gae(self, device, gamma, lmbda, N, T, dtype, has_done):
        torch.manual_seed(0)

        done = torch.zeros(*N, T, 1, device=device, dtype=torch.bool)
        if has_done:
            done = done.bernoulli_(0.1)
        reward = torch.randn(*N, T, 1, device=device, dtype=dtype)
        state_value = torch.randn(*N, T, 1, device=device, dtype=dtype)
        next_state_value = torch.randn(*N, T, 1, device=device, dtype=dtype)

        r1 = vec_generalized_advantage_estimate(
            gamma, lmbda, state_value, next_state_value, reward, done
        )
        r2 = generalized_advantage_estimate(
            gamma, lmbda, state_value, next_state_value, reward, done
        )
        torch.testing.assert_close(r1, r2, rtol=1e-4, atol=1e-4)

    @pytest.mark.parametrize("device", get_available_devices())
    @pytest.mark.parametrize("gamma", [0.99, 0.5, 0.1])
    @pytest.mark.parametrize("lmbda", [0.99, 0.5, 0.1])
    @pytest.mark.parametrize("N", [(3,), (7, 3)])
    @pytest.mark.parametrize("T", [100, 3])
    @pytest.mark.parametrize("dtype", [torch.float, torch.double])
    @pytest.mark.parametrize("feature_dim", [[5], [2, 5]])
    @pytest.mark.parametrize("has_done", [True, False])
    def test_gae_multidim(
        self, device, gamma, lmbda, N, T, dtype, has_done, feature_dim
    ):
        D = feature_dim
        time_dim = -1 - len(D)

        torch.manual_seed(0)

        done = torch.zeros(*N, T, *D, device=device, dtype=torch.bool)
        if has_done:
            done = done.bernoulli_(0.1)
        reward = torch.randn(*N, T, *D, device=device, dtype=dtype)
        state_value = torch.randn(*N, T, *D, device=device, dtype=dtype)
        next_state_value = torch.randn(*N, T, *D, device=device, dtype=dtype)

        r1 = vec_generalized_advantage_estimate(
            gamma,
            lmbda,
            state_value,
            next_state_value,
            reward,
            done,
            time_dim=time_dim,
        )
        r2 = generalized_advantage_estimate(
            gamma,
            lmbda,
            state_value,
            next_state_value,
            reward,
            done,
            time_dim=time_dim,
        )
        if len(D) == 2:
            r3 = [
                vec_generalized_advantage_estimate(
                    gamma,
                    lmbda,
                    state_value[..., i : i + 1, j],
                    next_state_value[..., i : i + 1, j],
                    reward[..., i : i + 1, j],
                    done[..., i : i + 1, j],
                    time_dim=-2,
                )
                for i in range(D[0])
                for j in range(D[1])
            ]
            r4 = [
                generalized_advantage_estimate(
                    gamma,
                    lmbda,
                    state_value[..., i : i + 1, j],
                    next_state_value[..., i : i + 1, j],
                    reward[..., i : i + 1, j],
                    done[..., i : i + 1, j],
                    time_dim=-2,
                )
                for i in range(D[0])
                for j in range(D[1])
            ]
        else:
            r3 = [
                vec_generalized_advantage_estimate(
                    gamma,
                    lmbda,
                    state_value[..., i : i + 1],
                    next_state_value[..., i : i + 1],
                    reward[..., i : i + 1],
                    done[..., i : i + 1],
                    time_dim=-2,
                )
                for i in range(D[0])
            ]
            r4 = [
                generalized_advantage_estimate(
                    gamma,
                    lmbda,
                    state_value[..., i : i + 1],
                    next_state_value[..., i : i + 1],
                    reward[..., i : i + 1],
                    done[..., i : i + 1],
                    time_dim=-2,
                )
                for i in range(D[0])
            ]

        list3 = list(zip(*r3))
        list4 = list(zip(*r4))
        r3 = [torch.cat(list3[0], -1), torch.cat(list3[1], -1)]
        r4 = [torch.cat(list4[0], -1), torch.cat(list4[1], -1)]
        if len(D) == 2:
            r3 = [r3[0].unflatten(-1, D), r3[1].unflatten(-1, D)]
            r4 = [r4[0].unflatten(-1, D), r4[1].unflatten(-1, D)]
        torch.testing.assert_close(r2, r4, rtol=1e-4, atol=1e-4)
        torch.testing.assert_close(r1, r3, rtol=1e-4, atol=1e-4)
        torch.testing.assert_close(r1, r2, rtol=1e-4, atol=1e-4)

    @pytest.mark.parametrize("device", get_available_devices())
    @pytest.mark.parametrize("gamma", [0.5, 0.99, 0.1])
    @pytest.mark.parametrize("lmbda", [0.1, 0.5, 0.99])
    @pytest.mark.parametrize("N", [(3,), (7, 3)])
    @pytest.mark.parametrize("T", [3, 5, 200])
    @pytest.mark.parametrize("has_done", [True, False])
    def test_tdlambda_tensor_gamma(self, device, gamma, lmbda, N, T, has_done):
        """Tests vec_td_lambda_advantage_estimate against itself with
        gamma being a tensor or a scalar

        """
        torch.manual_seed(0)

        done = torch.zeros(*N, T, 1, device=device, dtype=torch.bool)
        if has_done:
            done = done.bernoulli_(0.1)
        reward = torch.randn(*N, T, 1, device=device)
        state_value = torch.randn(*N, T, 1, device=device)
        next_state_value = torch.randn(*N, T, 1, device=device)

        gamma_tensor = torch.full((*N, T, 1), gamma, device=device)

        v1 = vec_td_lambda_advantage_estimate(
            gamma, lmbda, state_value, next_state_value, reward, done
        )
        v2 = vec_td_lambda_advantage_estimate(
            gamma_tensor, lmbda, state_value, next_state_value, reward, done
        )

        torch.testing.assert_close(v1, v2, rtol=1e-4, atol=1e-4)

        # # same with last done being true
        done[..., -1, :] = True  # terminating trajectory
        gamma_tensor[..., -1, :] = 0.0

        v1 = vec_td_lambda_advantage_estimate(
            gamma, lmbda, state_value, next_state_value, reward, done
        )
        v2 = vec_td_lambda_advantage_estimate(
            gamma_tensor, lmbda, state_value, next_state_value, reward, done
        )

        torch.testing.assert_close(v1, v2, rtol=1e-4, atol=1e-4)

    @pytest.mark.parametrize("device", get_available_devices())
    @pytest.mark.parametrize("gamma", [0.5, 0.99, 0.1])
    @pytest.mark.parametrize("N", [(3,), (7, 3)])
    @pytest.mark.parametrize("T", [3, 5, 200])
    @pytest.mark.parametrize("has_done", [True, False])
    def test_td1_tensor_gamma(self, device, gamma, N, T, has_done):
        """Tests vec_td_lambda_advantage_estimate against itself with
        gamma being a tensor or a scalar

        """
        torch.manual_seed(0)

        done = torch.zeros(*N, T, 1, device=device, dtype=torch.bool)
        if has_done:
            done = done.bernoulli_(0.1)
        reward = torch.randn(*N, T, 1, device=device)
        state_value = torch.randn(*N, T, 1, device=device)
        next_state_value = torch.randn(*N, T, 1, device=device)

        gamma_tensor = torch.full((*N, T, 1), gamma, device=device)

        v1 = vec_td1_advantage_estimate(
            gamma, state_value, next_state_value, reward, done
        )
        v2 = vec_td1_advantage_estimate(
            gamma_tensor, state_value, next_state_value, reward, done
        )

        torch.testing.assert_close(v1, v2, rtol=1e-4, atol=1e-4)

        # # same with last done being true
        done[..., -1, :] = True  # terminating trajectory
        gamma_tensor[..., -1, :] = 0.0

        v1 = vec_td1_advantage_estimate(
            gamma, state_value, next_state_value, reward, done
        )
        v2 = vec_td1_advantage_estimate(
            gamma_tensor, state_value, next_state_value, reward, done
        )

        torch.testing.assert_close(v1, v2, rtol=1e-4, atol=1e-4)

    @pytest.mark.parametrize("device", get_available_devices())
    @pytest.mark.parametrize("gamma", [0.5, 0.99, 0.1])
    @pytest.mark.parametrize("lmbda", [0.1, 0.5, 0.99])
    @pytest.mark.parametrize("N", [(3,), (7, 3)])
    @pytest.mark.parametrize("T", [3, 5, 50])
    @pytest.mark.parametrize("has_done", [True, False])
    def test_vectdlambda_tensor_gamma(
        self, device, gamma, lmbda, N, T, dtype_fixture, has_done  # noqa
    ):
        """Tests td_lambda_advantage_estimate against vec_td_lambda_advantage_estimate
        with gamma being a tensor or a scalar

        """

        torch.manual_seed(0)

        done = torch.zeros(*N, T, 1, device=device, dtype=torch.bool)
        if has_done:
            done = done.bernoulli_(0.1)
        reward = torch.randn(*N, T, 1, device=device)
        state_value = torch.randn(*N, T, 1, device=device)
        next_state_value = torch.randn(*N, T, 1, device=device)

        gamma_tensor = torch.full((*N, T, 1), gamma, device=device)

        v1 = td_lambda_advantage_estimate(
            gamma, lmbda, state_value, next_state_value, reward, done
        )
        v2 = vec_td_lambda_advantage_estimate(
            gamma_tensor, lmbda, state_value, next_state_value, reward, done
        )

        torch.testing.assert_close(v1, v2, rtol=1e-4, atol=1e-4)

        # same with last done being true
        done[..., -1, :] = True  # terminating trajectory
        gamma_tensor[..., -1, :] = 0.0

        v1 = td_lambda_advantage_estimate(
            gamma, lmbda, state_value, next_state_value, reward, done
        )
        v2 = vec_td_lambda_advantage_estimate(
            gamma_tensor, lmbda, state_value, next_state_value, reward, done
        )

        torch.testing.assert_close(v1, v2, rtol=1e-4, atol=1e-4)

    @pytest.mark.parametrize("device", get_available_devices())
    @pytest.mark.parametrize("gamma", [0.5, 0.99, 0.1])
    @pytest.mark.parametrize("N", [(3,), (7, 3)])
    @pytest.mark.parametrize("T", [3, 5, 50])
    @pytest.mark.parametrize("has_done", [True, False])
    def test_vectd1_tensor_gamma(
        self, device, gamma, N, T, dtype_fixture, has_done  # noqa
    ):
        """Tests td_lambda_advantage_estimate against vec_td_lambda_advantage_estimate
        with gamma being a tensor or a scalar

        """

        torch.manual_seed(0)

        done = torch.zeros(*N, T, 1, device=device, dtype=torch.bool)
        if has_done:
            done = done.bernoulli_(0.1)
        reward = torch.randn(*N, T, 1, device=device)
        state_value = torch.randn(*N, T, 1, device=device)
        next_state_value = torch.randn(*N, T, 1, device=device)

        gamma_tensor = torch.full((*N, T, 1), gamma, device=device)

        v1 = td1_advantage_estimate(gamma, state_value, next_state_value, reward, done)
        v2 = vec_td1_advantage_estimate(
            gamma_tensor, state_value, next_state_value, reward, done
        )

        torch.testing.assert_close(v1, v2, rtol=1e-4, atol=1e-4)

        # same with last done being true
        done[..., -1, :] = True  # terminating trajectory
        gamma_tensor[..., -1, :] = 0.0

        v1 = td1_advantage_estimate(gamma, state_value, next_state_value, reward, done)
        v2 = vec_td1_advantage_estimate(
            gamma_tensor, state_value, next_state_value, reward, done
        )

        torch.testing.assert_close(v1, v2, rtol=1e-4, atol=1e-4)

    @pytest.mark.parametrize("device", get_available_devices())
    @pytest.mark.parametrize("lmbda", [0.1, 0.5, 0.99])
    @pytest.mark.parametrize("N", [(3,), (7, 3)])
    @pytest.mark.parametrize("T", [50, 3])
    @pytest.mark.parametrize("rolling_gamma", [True, False, None])
    @pytest.mark.parametrize("has_done", [True, False])
    @pytest.mark.parametrize("seed", range(1))
    def test_vectdlambda_rand_gamma(
        self, device, lmbda, N, T, rolling_gamma, dtype_fixture, has_done, seed  # noqa
    ):
        """Tests td_lambda_advantage_estimate against vec_td_lambda_advantage_estimate
        with gamma being a random tensor

        """
        torch.manual_seed(seed)

        done = torch.zeros(*N, T, 1, device=device, dtype=torch.bool)
        if has_done:
            done = done.bernoulli_(0.1)
        reward = torch.randn(*N, T, 1, device=device)
        state_value = torch.randn(*N, T, 1, device=device)
        next_state_value = torch.randn(*N, T, 1, device=device)

        # avoid low values of gamma
        gamma_tensor = 0.5 + torch.rand_like(next_state_value) / 2

        v1 = td_lambda_advantage_estimate(
            gamma_tensor,
            lmbda,
            state_value,
            next_state_value,
            reward,
            done,
            rolling_gamma,
        )
        if rolling_gamma is False and not done[..., 1:, :][done[..., :-1, :]].all():
            # if a not-done follows a done, then rolling_gamma=False cannot be used
            with pytest.raises(
                NotImplementedError, match="When using rolling_gamma=False"
            ):
                vec_td_lambda_advantage_estimate(
                    gamma_tensor,
                    lmbda,
                    state_value,
                    next_state_value,
                    reward,
                    done,
                    rolling_gamma,
                )
            return
        v2 = vec_td_lambda_advantage_estimate(
            gamma_tensor,
            lmbda,
            state_value,
            next_state_value,
            reward,
            done,
            rolling_gamma,
        )
        torch.testing.assert_close(v1, v2, rtol=1e-4, atol=1e-4)

    @pytest.mark.parametrize("device", get_available_devices())
    @pytest.mark.parametrize("N", [(3,), (7, 3)])
    @pytest.mark.parametrize("T", [50, 3])
    @pytest.mark.parametrize("rolling_gamma", [True, False, None])
    @pytest.mark.parametrize("has_done", [True, False])
    @pytest.mark.parametrize("seed", range(1))
    def test_vectd1_rand_gamma(
        self, device, N, T, rolling_gamma, dtype_fixture, has_done, seed  # noqa
    ):
        """Tests td_lambda_advantage_estimate against vec_td_lambda_advantage_estimate
        with gamma being a random tensor

        """
        torch.manual_seed(seed)

        done = torch.zeros(*N, T, 1, device=device, dtype=torch.bool)
        if has_done:
            done = done.bernoulli_(0.1)
        reward = torch.randn(*N, T, 1, device=device)
        state_value = torch.randn(*N, T, 1, device=device)
        next_state_value = torch.randn(*N, T, 1, device=device)

        # avoid low values of gamma
        gamma_tensor = 0.5 + torch.rand_like(next_state_value) / 2

        v1 = td1_advantage_estimate(
            gamma_tensor,
            state_value,
            next_state_value,
            reward,
            done,
            rolling_gamma,
        )
        if rolling_gamma is False and not done[..., 1:, :][done[..., :-1, :]].all():
            # if a not-done follows a done, then rolling_gamma=False cannot be used
            with pytest.raises(
                NotImplementedError, match="When using rolling_gamma=False"
            ):
                vec_td1_advantage_estimate(
                    gamma_tensor,
                    state_value,
                    next_state_value,
                    reward,
                    done,
                    rolling_gamma,
                )
            return
        v2 = vec_td1_advantage_estimate(
            gamma_tensor,
            state_value,
            next_state_value,
            reward,
            done,
            rolling_gamma,
        )
        torch.testing.assert_close(v1, v2, rtol=1e-4, atol=1e-4)

    @pytest.mark.parametrize("device", get_available_devices())
    @pytest.mark.parametrize("gamma", [0.99, "rand"])
    @pytest.mark.parametrize("N", [(3,), (3, 7)])
    @pytest.mark.parametrize("T", [3, 5, 200])
    @pytest.mark.parametrize("rolling_gamma", [True, False])
    def test_custom_conv1d_tensor(self, device, gamma, N, T, rolling_gamma):
        """
        Tests the _custom_conv1d logic against a manual for-loop implementation
        """
        torch.manual_seed(0)

        if gamma == "rand":
            gamma = torch.rand(*N, T, 1, device=device)
            rand_gamma = True
        else:
            gamma = torch.full((*N, T, 1), gamma, device=device)
            rand_gamma = False

        values = torch.randn(*N, 1, T, device=device)
        out = torch.zeros(*N, 1, T, device=device)
        if rand_gamma and not rolling_gamma:
            for i in range(T):
                for j in reversed(range(i, T)):
                    out[..., i] = out[..., i] * gamma[..., i, :] + values[..., j]
        else:
            prev_val = 0.0
            for i in reversed(range(T)):
                prev_val = out[..., i] = prev_val * gamma[..., i, :] + values[..., i]

        gammas = _make_gammas_tensor(gamma, T, rolling_gamma)
        gammas = gammas.cumprod(-2)
        out_custom = _custom_conv1d(values.view(-1, 1, T), gammas).reshape(values.shape)

        torch.testing.assert_close(out, out_custom, rtol=1e-4, atol=1e-4)

    @pytest.mark.parametrize("device", get_available_devices())
    @pytest.mark.parametrize("N", [(3,), (3, 7)])
    @pytest.mark.parametrize("T", [3, 5, 200])
    @pytest.mark.parametrize("rolling_gamma", [True, False])
    def test_successive_traj_tdlambda(self, device, N, T, rolling_gamma):
        """Tests td_lambda_advantage_estimate against vec_td_lambda_advantage_estimate
        with gamma being a random tensor

        """
        torch.manual_seed(0)

        lmbda = torch.rand([]).item()

        done = torch.zeros(*N, T, 1, device=device, dtype=torch.bool)
        done[..., T // 2 - 1, :] = 1

        reward = torch.randn(*N, T, 1, device=device)
        state_value = torch.randn(*N, T, 1, device=device)
        next_state_value = torch.randn(*N, T, 1, device=device)

        # avoid low values of gamma
        gamma_tensor = 0.5 + torch.rand_like(next_state_value) / 2

        v1 = td_lambda_advantage_estimate(
            gamma_tensor,
            lmbda,
            state_value,
            next_state_value,
            reward,
            done,
            rolling_gamma,
        )
        v1a = td_lambda_advantage_estimate(
            gamma_tensor[..., : T // 2, :],
            lmbda,
            state_value[..., : T // 2, :],
            next_state_value[..., : T // 2, :],
            reward[..., : T // 2, :],
            done[..., : T // 2, :],
            rolling_gamma,
        )
        v1b = td_lambda_advantage_estimate(
            gamma_tensor[..., T // 2 :, :],
            lmbda,
            state_value[..., T // 2 :, :],
            next_state_value[..., T // 2 :, :],
            reward[..., T // 2 :, :],
            done[..., T // 2 :, :],
            rolling_gamma,
        )
        torch.testing.assert_close(v1, torch.cat([v1a, v1b], -2), rtol=1e-4, atol=1e-4)

        if not rolling_gamma:
            with pytest.raises(
                NotImplementedError, match="When using rolling_gamma=False"
            ):
                vec_td_lambda_advantage_estimate(
                    gamma_tensor,
                    lmbda,
                    state_value,
                    next_state_value,
                    reward,
                    done,
                    rolling_gamma,
                )
            return
        v2 = vec_td_lambda_advantage_estimate(
            gamma_tensor,
            lmbda,
            state_value,
            next_state_value,
            reward,
            done,
            rolling_gamma,
        )
        v2a = vec_td_lambda_advantage_estimate(
            gamma_tensor[..., : T // 2, :],
            lmbda,
            state_value[..., : T // 2, :],
            next_state_value[..., : T // 2, :],
            reward[..., : T // 2, :],
            done[..., : T // 2, :],
            rolling_gamma,
        )
        v2b = vec_td_lambda_advantage_estimate(
            gamma_tensor[..., T // 2 :, :],
            lmbda,
            state_value[..., T // 2 :, :],
            next_state_value[..., T // 2 :, :],
            reward[..., T // 2 :, :],
            done[..., T // 2 :, :],
            rolling_gamma,
        )

        torch.testing.assert_close(v1, v2, rtol=1e-4, atol=1e-4)
        torch.testing.assert_close(v1a, v2a, rtol=1e-4, atol=1e-4)

        torch.testing.assert_close(v1b, v2b, rtol=1e-4, atol=1e-4)
        torch.testing.assert_close(v2, torch.cat([v2a, v2b], -2), rtol=1e-4, atol=1e-4)

    @pytest.mark.parametrize("device", get_available_devices())
    @pytest.mark.parametrize("N", [(3,), (3, 7)])
    @pytest.mark.parametrize("T", [3, 5, 200])
    def test_successive_traj_tdadv(
        self,
        device,
        N,
        T,
    ):
        """Tests td_lambda_advantage_estimate against vec_td_lambda_advantage_estimate
        with gamma being a random tensor

        """
        torch.manual_seed(0)

        lmbda = torch.rand([]).item()

        done = torch.zeros(*N, T, 1, device=device, dtype=torch.bool)
        done[..., T // 2 - 1, :] = 1

        reward = torch.randn(*N, T, 1, device=device)
        state_value = torch.randn(*N, T, 1, device=device)
        next_state_value = torch.randn(*N, T, 1, device=device)

        # avoid low values of gamma
        gamma_tensor = 0.5 + torch.rand_like(next_state_value) / 2

        v1 = td0_advantage_estimate(
            gamma_tensor,
            state_value,
            next_state_value,
            reward,
            done,
        )
        v1a = td0_advantage_estimate(
            gamma_tensor[..., : T // 2, :],
            state_value[..., : T // 2, :],
            next_state_value[..., : T // 2, :],
            reward[..., : T // 2, :],
            done[..., : T // 2, :],
        )
        v1b = td0_advantage_estimate(
            gamma_tensor[..., T // 2 :, :],
            state_value[..., T // 2 :, :],
            next_state_value[..., T // 2 :, :],
            reward[..., T // 2 :, :],
            done[..., T // 2 :, :],
        )
        torch.testing.assert_close(v1, torch.cat([v1a, v1b], -2), rtol=1e-4, atol=1e-4)

    @pytest.mark.parametrize("device", get_available_devices())
    @pytest.mark.parametrize("N", [(3,), (3, 7)])
    @pytest.mark.parametrize("T", [3, 5, 200])
    def test_successive_traj_gae(
        self,
        device,
        N,
        T,
    ):
        """Tests td_lambda_advantage_estimate against vec_td_lambda_advantage_estimate
        with gamma being a random tensor

        """
        torch.manual_seed(0)

        lmbda = torch.rand([]).item()

        done = torch.zeros(*N, T, 1, device=device, dtype=torch.bool)
        done[..., T // 2 - 1, :] = 1

        reward = torch.randn(*N, T, 1, device=device)
        state_value = torch.randn(*N, T, 1, device=device)
        next_state_value = torch.randn(*N, T, 1, device=device)

        # avoid low values of gamma
        gamma_tensor = 0.95

        v1 = generalized_advantage_estimate(
            gamma_tensor,
            lmbda,
            state_value,
            next_state_value,
            reward,
            done,
        )[0]
        v1a = generalized_advantage_estimate(
            gamma_tensor,
            lmbda,
            state_value[..., : T // 2, :],
            next_state_value[..., : T // 2, :],
            reward[..., : T // 2, :],
            done[..., : T // 2, :],
        )[0]
        v1b = generalized_advantage_estimate(
            gamma_tensor,
            lmbda,
            state_value[..., T // 2 :, :],
            next_state_value[..., T // 2 :, :],
            reward[..., T // 2 :, :],
            done[..., T // 2 :, :],
        )[0]
        torch.testing.assert_close(v1, torch.cat([v1a, v1b], -2), rtol=1e-4, atol=1e-4)

        v2 = vec_generalized_advantage_estimate(
            gamma_tensor,
            lmbda,
            state_value,
            next_state_value,
            reward,
            done,
        )[0]
        v2a = vec_generalized_advantage_estimate(
            gamma_tensor,
            lmbda,
            state_value[..., : T // 2, :],
            next_state_value[..., : T // 2, :],
            reward[..., : T // 2, :],
            done[..., : T // 2, :],
        )[0]
        v2b = vec_generalized_advantage_estimate(
            gamma_tensor,
            lmbda,
            state_value[..., T // 2 :, :],
            next_state_value[..., T // 2 :, :],
            reward[..., T // 2 :, :],
            done[..., T // 2 :, :],
        )[0]
        torch.testing.assert_close(v1, v2, rtol=1e-4, atol=1e-4)
        torch.testing.assert_close(v2, torch.cat([v2a, v2b], -2), rtol=1e-4, atol=1e-4)


@pytest.mark.skipif(
    not _has_functorch,
    reason=f"no vmap allowed without functorch, error: {FUNCTORCH_ERR}",
)
@pytest.mark.parametrize(
    "dest,expected_dtype,expected_device",
    list(
        zip(
            get_available_devices(),
            [torch.float] * len(get_available_devices()),
            get_available_devices(),
        )
    )
    + [
        ["cuda", torch.float, "cuda:0"],
        ["double", torch.double, "cpu"],
        [torch.double, torch.double, "cpu"],
        [torch.half, torch.half, "cpu"],
        ["half", torch.half, "cpu"],
    ],
)
def test_shared_params(dest, expected_dtype, expected_device):
    if torch.cuda.device_count() == 0 and dest == "cuda":
        pytest.skip("no cuda device available")
    module_hidden = torch.nn.Linear(4, 4)
    td_module_hidden = SafeModule(
        module=module_hidden,
        spec=None,
        in_keys=["observation"],
        out_keys=["hidden"],
    )
    module_action = SafeModule(
        NormalParamWrapper(torch.nn.Linear(4, 8)),
        in_keys=["hidden"],
        out_keys=["loc", "scale"],
    )
    td_module_action = ProbabilisticActor(
        module=module_action,
        in_keys=["loc", "scale"],
        out_keys=["action"],
        spec=None,
        distribution_class=TanhNormal,
        return_log_prob=True,
    )
    module_value = torch.nn.Linear(4, 1)
    td_module_value = ValueOperator(module=module_value, in_keys=["hidden"])
    td_module = ActorValueOperator(td_module_hidden, td_module_action, td_module_value)

    class MyLoss(LossModule):
        def __init__(self, actor_network, qvalue_network):
            super().__init__()
            self.convert_to_functional(
                actor_network,
                "actor_network",
                create_target_params=True,
            )
            self.convert_to_functional(
                qvalue_network,
                "qvalue_network",
                3,
                create_target_params=True,
                compare_against=list(actor_network.parameters()),
            )

    actor_network = td_module.get_policy_operator()
    value_network = td_module.get_value_operator()

    loss = MyLoss(actor_network, value_network)
    # modify params
    for p in loss.parameters():
        p.data += torch.randn_like(p)

    assert len(list(loss.parameters())) == 6
    assert (
        len(loss.actor_network_params.keys(include_nested=True, leaves_only=True)) == 4
    )
    assert (
        len(loss.qvalue_network_params.keys(include_nested=True, leaves_only=True)) == 4
    )
    for p in loss.actor_network_params.values(include_nested=True, leaves_only=True):
        assert isinstance(p, nn.Parameter) or isinstance(p, Buffer)
    for i, (key, value) in enumerate(
        loss.qvalue_network_params.items(include_nested=True, leaves_only=True)
    ):
        p1 = value
        p2 = loss.actor_network_params[key]
        assert (p1 == p2).all()
        if i == 1:
            break

    # map module
    if dest == "double":
        loss = loss.double()
    elif dest == "cuda":
        loss = loss.cuda()
    elif dest == "half":
        loss = loss.half()
    else:
        loss = loss.to(dest)

    for p in loss.actor_network_params.values(include_nested=True, leaves_only=True):
        assert isinstance(p, nn.Parameter)
        assert p.dtype is expected_dtype
        assert p.device == torch.device(expected_device)
    for i, (key, qvalparam) in enumerate(
        loss.qvalue_network_params.items(include_nested=True, leaves_only=True)
    ):
        assert qvalparam.dtype is expected_dtype, (key, qvalparam)
        assert qvalparam.device == torch.device(expected_device), key
        assert (qvalparam == loss.actor_network_params[key]).all(), key
        if i == 1:
            break


class TestAdv:
    @pytest.mark.parametrize(
        "adv,kwargs",
        [
            [GAE, {"lmbda": 0.95}],
            [TD1Estimator, {}],
            [TDLambdaEstimator, {"lmbda": 0.95}],
        ],
    )
    def test_dispatch(
        self,
        adv,
        kwargs,
    ):
        value_net = TensorDictModule(
            nn.Linear(3, 1), in_keys=["obs"], out_keys=["state_value"]
        )
        module = adv(
            gamma=0.98,
            value_network=value_net,
            differentiable=False,
            **kwargs,
        )
        kwargs = {
            "obs": torch.randn(1, 10, 3),
            "next_reward": torch.randn(1, 10, 1, requires_grad=True),
            "next_done": torch.zeros(1, 10, 1, dtype=torch.bool),
            "next_obs": torch.randn(1, 10, 3),
        }
        advantage, value_target = module(**kwargs)
        assert advantage.shape == torch.Size([1, 10, 1])
        assert value_target.shape == torch.Size([1, 10, 1])

    @pytest.mark.parametrize(
        "adv,kwargs",
        [
            [GAE, {"lmbda": 0.95}],
            [TD1Estimator, {}],
            [TDLambdaEstimator, {"lmbda": 0.95}],
        ],
    )
    def test_diff_reward(
        self,
        adv,
        kwargs,
    ):
        value_net = TensorDictModule(
            nn.Linear(3, 1), in_keys=["obs"], out_keys=["state_value"]
        )
        module = adv(
            gamma=0.98,
            value_network=value_net,
            differentiable=True,
            **kwargs,
        )
        td = TensorDict(
            {
                "obs": torch.randn(1, 10, 3),
                "next": {
                    "obs": torch.randn(1, 10, 3),
                    "reward": torch.randn(1, 10, 1, requires_grad=True),
                    "done": torch.zeros(1, 10, 1, dtype=torch.bool),
                },
            },
            [1, 10],
        )
        td = module(td.clone(False))
        # check that the advantage can't backprop to the value params
        td["advantage"].sum().backward()
        for p in value_net.parameters():
            assert p.grad is None or (p.grad == 0).all()
        # check that rewards have a grad
        assert td["next", "reward"].grad.norm() > 0

    @pytest.mark.parametrize(
        "adv,kwargs",
        [
            [GAE, {"lmbda": 0.95}],
            [TD1Estimator, {}],
            [TDLambdaEstimator, {"lmbda": 0.95}],
        ],
    )
    def test_non_differentiable(self, adv, kwargs):
        value_net = TensorDictModule(
            nn.Linear(3, 1), in_keys=["obs"], out_keys=["state_value"]
        )
        module = adv(
            gamma=0.98,
            value_network=value_net,
            differentiable=False,
            **kwargs,
        )
        td = TensorDict(
            {
                "obs": torch.randn(1, 10, 3),
                "next": {
                    "obs": torch.randn(1, 10, 3),
                    "reward": torch.randn(1, 10, 1, requires_grad=True),
                    "done": torch.zeros(1, 10, 1, dtype=torch.bool),
                },
            },
            [1, 10],
        )
        td = module(td.clone(False))
        assert td["advantage"].is_leaf

    @pytest.mark.parametrize(
        "adv,kwargs",
        [
            [GAE, {"lmbda": 0.95}],
            [TD1Estimator, {}],
            [TDLambdaEstimator, {"lmbda": 0.95}],
        ],
    )
    @pytest.mark.parametrize("has_value_net", [True, False])
    @pytest.mark.parametrize("skip_existing", [True, False, None])
    def test_skip_existing(
        self,
        adv,
        kwargs,
        has_value_net,
        skip_existing,
    ):
        if has_value_net:
            value_net = TensorDictModule(
                lambda x: torch.zeros(*x.shape[:-1], 1),
                in_keys=["obs"],
                out_keys=["state_value"],
            )
        else:
            value_net = None

        module = adv(
            gamma=0.98,
            value_network=value_net,
            differentiable=True,
            skip_existing=skip_existing,
            **kwargs,
        )
        td = TensorDict(
            {
                "obs": torch.randn(1, 10, 3),
                "state_value": torch.ones(1, 10, 1),
                "next": {
                    "obs": torch.randn(1, 10, 3),
                    "state_value": torch.ones(1, 10, 1),
                    "reward": torch.randn(1, 10, 1, requires_grad=True),
                    "done": torch.zeros(1, 10, 1, dtype=torch.bool),
                },
            },
            [1, 10],
        )
        td = module(td.clone(False))
        if has_value_net and not skip_existing:
            exp_val = 0
        elif has_value_net and skip_existing:
            exp_val = 1
        elif not has_value_net:
            exp_val = 1
        assert (td["state_value"] == exp_val).all()
        # assert (td["next", "state_value"] == exp_val).all()


class TestBase:
    @pytest.mark.parametrize("expand_dim", [None, 2])
    @pytest.mark.parametrize("compare_against", [True, False])
    @pytest.mark.skipif(not _has_functorch, reason="functorch is needed for expansion")
    def test_convert_to_func(self, compare_against, expand_dim):
        class MyLoss(LossModule):
            def __init__(self, compare_against, expand_dim):
                super().__init__()
                module1 = nn.Linear(3, 4)
                module2 = nn.Linear(3, 4)
                module3 = nn.Linear(3, 4)
                module_a = TensorDictModule(
                    nn.Sequential(module1, module2), in_keys=["a"], out_keys=["c"]
                )
                module_b = TensorDictModule(
                    nn.Sequential(module1, module3), in_keys=["b"], out_keys=["c"]
                )
                self.convert_to_functional(module_a, "module_a")
                self.convert_to_functional(
                    module_b,
                    "module_b",
                    compare_against=module_a.parameters() if compare_against else [],
                    expand_dim=expand_dim,
                )

        loss_module = MyLoss(compare_against=compare_against, expand_dim=expand_dim)

        for key in ["module.0.bias", "module.0.weight"]:
            if compare_against:
                assert not loss_module.module_b_params.flatten_keys()[key].requires_grad
            else:
                assert loss_module.module_b_params.flatten_keys()[key].requires_grad
            if expand_dim:
                assert (
                    loss_module.module_b_params.flatten_keys()[key].shape[0]
                    == expand_dim
                )
            else:
                assert (
                    loss_module.module_b_params.flatten_keys()[key].shape[0]
                    != expand_dim
                )

        for key in ["module.1.bias", "module.1.weight"]:
            loss_module.module_b_params.flatten_keys()[key].requires_grad


if __name__ == "__main__":
    args, unknown = argparse.ArgumentParser().parse_known_args()
    pytest.main([__file__, "--capture", "no", "--exitfirst"] + unknown)<|MERGE_RESOLUTION|>--- conflicted
+++ resolved
@@ -3829,12 +3829,6 @@
         torch.testing.assert_close(r1, r2, rtol=1e-4, atol=1e-4)
 
     @pytest.mark.parametrize("device", get_available_devices())
-<<<<<<< HEAD
-    @pytest.mark.parametrize("gamma", [0.1, 0.5, 0.99])
-    @pytest.mark.parametrize("N", [(3,), (7, 3)])
-    @pytest.mark.parametrize("T", [3, 5, 200])
-    # @pytest.mark.parametrize("random_gamma,rolling_gamma", [[True, False], [True, True], [False, None]])
-=======
     @pytest.mark.parametrize("gamma", [0.1, 0.99])
     @pytest.mark.parametrize("lmbda", [0.1, 0.99])
     @pytest.mark.parametrize("N", [(3,), (7, 3)])
@@ -3951,7 +3945,6 @@
     @pytest.mark.parametrize("gamma", [0.1, 0.5, 0.99])
     @pytest.mark.parametrize("N", [(3,), (7, 3)])
     @pytest.mark.parametrize("T", [3, 100])
->>>>>>> 03616918
     @pytest.mark.parametrize("random_gamma,rolling_gamma", [[False, None]])
     def test_td1(self, device, gamma, N, T, random_gamma, rolling_gamma):
         torch.manual_seed(0)
@@ -3972,8 +3965,6 @@
         torch.testing.assert_close(r1, r2, rtol=1e-4, atol=1e-4)
 
     @pytest.mark.parametrize("device", get_available_devices())
-<<<<<<< HEAD
-=======
     @pytest.mark.parametrize("gamma", [0.1, 0.99])
     @pytest.mark.parametrize("N", [(3,), (7, 3)])
     @pytest.mark.parametrize("T", [3, 5])
@@ -4081,7 +4072,6 @@
         torch.testing.assert_close(r1, r2, rtol=1e-4, atol=1e-4)
 
     @pytest.mark.parametrize("device", get_available_devices())
->>>>>>> 03616918
     @pytest.mark.parametrize("gamma", [0.99, 0.5, 0.1])
     @pytest.mark.parametrize("lmbda", [0.99, 0.5, 0.1])
     @pytest.mark.parametrize("N", [(3,), (7, 3)])
