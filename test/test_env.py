# Copyright (c) Meta Platforms, Inc. and affiliates.
#
# This source code is licensed under the MIT license found in the
# LICENSE file in the root directory of this source tree.

import argparse
import os.path
import re
from collections import defaultdict
from functools import partial

import numpy as np
import pytest
import torch
import yaml

from _utils_internal import (
    _make_envs,
    CARTPOLE_VERSIONED,
    check_rollout_consistency_multikey_env,
    decorate_thread_sub_func,
    get_default_devices,
    HALFCHEETAH_VERSIONED,
    PENDULUM_VERSIONED,
    PONG_VERSIONED,
    rand_reset,
)
from mocking_classes import (
    ActionObsMergeLinear,
    ContinuousActionConvMockEnv,
    ContinuousActionConvMockEnvNumpy,
    ContinuousActionVecMockEnv,
    CountingBatchedEnv,
    CountingEnv,
    CountingEnvCountPolicy,
    DiscreteActionConvMockEnv,
    DiscreteActionConvMockEnvNumpy,
    DiscreteActionVecMockEnv,
    DummyModelBasedEnvBase,
    HeteroCountingEnv,
    HeteroCountingEnvPolicy,
    MockBatchedLockedEnv,
    MockBatchedUnLockedEnv,
    MockSerialEnv,
    MultiKeyCountingEnv,
    MultiKeyCountingEnvPolicy,
    NestedCountingEnv,
)
from packaging import version
from tensordict import dense_stack_tds
from tensordict.nn import TensorDictModuleBase
from tensordict.tensordict import assert_allclose_td, LazyStackedTensorDict, TensorDict
from tensordict.utils import _unravel_key_to_tuple
from torch import nn

from torchrl.collectors import MultiSyncDataCollector, SyncDataCollector
from torchrl.data.tensor_specs import (
    CompositeSpec,
    DiscreteTensorSpec,
    OneHotDiscreteTensorSpec,
    UnboundedContinuousTensorSpec,
)
from torchrl.envs import CatTensors, DoubleToFloat, EnvCreator, ParallelEnv, SerialEnv
from torchrl.envs.gym_like import default_info_dict_reader
from torchrl.envs.libs.dm_control import _has_dmc, DMControlEnv
from torchrl.envs.libs.gym import _has_gym, GymEnv, GymWrapper
from torchrl.envs.transforms import Compose, StepCounter, TransformedEnv
from torchrl.envs.utils import (
    check_env_specs,
    check_marl_grouping,
    done_or_truncated,
    make_composite_from_td,
    MarlGroupMapType,
    step_mdp,
)
from torchrl.modules import Actor, ActorCriticOperator, MLP, SafeModule, ValueOperator
from torchrl.modules.tensordict_module import WorldModelWrapper

gym_version = None
if _has_gym:
    try:
        import gymnasium as gym
    except ModuleNotFoundError:
        import gym

    gym_version = version.parse(gym.__version__)

try:
    this_dir = os.path.dirname(os.path.realpath(__file__))
    with open(os.path.join(this_dir, "configs", "atari.yaml"), "r") as file:
        atari_confs = yaml.load(file, Loader=yaml.FullLoader)
    _atari_found = True
except FileNotFoundError:
    _atari_found = False
    atari_confs = defaultdict(lambda: "")


## TO BE FIXED: DiscreteActionProjection queries a randint on each worker, which leads to divergent results between
## the serial and parallel batched envs
# def _make_atari_env(atari_env):
#     action_spec = GymEnv(atari_env + "-ram-v0").action_spec
#     n_act = action_spec.shape[-1]
#     return lambda **kwargs: TransformedEnv(
#         GymEnv(atari_env + "-ram-v0", **kwargs),
#         DiscreteActionProjection(max_N=18, M=n_act),
#     )
#
#
# @pytest.mark.skipif(
#     "ALE/Pong-v5" not in _get_gym_envs(), reason="no Atari OpenAI Gym env available"
# )
# def test_composite_env():
#     num_workers = 10
#     frameskip = 2
#     create_env_fn = [
#         _make_atari_env(atari_env)
#         for atari_env in atari_confs["atari_envs"][:num_workers]
#     ]
#     kwargs = {"frame_skip": frameskip}
#
#     random_policy = lambda td: td.set(
#         "action", torch.nn.functional.one_hot(torch.randint(18, (*td.batch_size,)), 18)
#     )
#     p = SerialEnv(num_workers, create_env_fn, create_env_kwargs=kwargs)
#     seed = p.set_seed(0)
#     p.reset()
#     torch.manual_seed(seed)
#     rollout1 = p.rollout(max_steps=100, policy=random_policy, auto_reset=False)
#     p.close()
#     del p
#
#     p = ParallelEnv(num_workers, create_env_fn, create_env_kwargs=kwargs)
#     seed = p.set_seed(0)
#     p.reset()
#     torch.manual_seed(seed)
#     rollout0 = p.rollout(max_steps=100, policy=random_policy, auto_reset=False)
#     p.close()
#     del p
#
#     assert_allclose_td(rollout1, rollout0)


@pytest.mark.skipif(not _has_gym, reason="no gym")
@pytest.mark.parametrize("env_name", [PENDULUM_VERSIONED, CARTPOLE_VERSIONED])
@pytest.mark.parametrize("frame_skip", [1, 4])
def test_env_seed(env_name, frame_skip, seed=0):
    env = GymEnv(env_name, frame_skip=frame_skip)
    action = env.action_spec.rand()

    env.set_seed(seed)
    td0a = env.reset()
    td1a = env.step(td0a.clone().set("action", action))

    env.set_seed(seed)
    td0b = env.fake_tensordict()
    td0b = env.reset(tensordict=td0b)
    td1b = env.step(td0b.exclude("next").clone().set("action", action))

    assert_allclose_td(td0a, td0b.select(*td0a.keys()))
    assert_allclose_td(td1a, td1b)

    env.set_seed(
        seed=seed + 10,
    )
    td0c = env.reset()
    td1c = env.step(td0c.clone().set("action", action))

    with pytest.raises(AssertionError):
        assert_allclose_td(td0a, td0c.select(*td0a.keys()))
    with pytest.raises(AssertionError):
        assert_allclose_td(td1a, td1c)
    env.close()


@pytest.mark.skipif(not _has_gym, reason="no gym")
@pytest.mark.parametrize("env_name", [PENDULUM_VERSIONED, PONG_VERSIONED])
@pytest.mark.parametrize("frame_skip", [1, 4])
def test_rollout(env_name, frame_skip, seed=0):
    env = GymEnv(env_name, frame_skip=frame_skip)

    torch.manual_seed(seed)
    np.random.seed(seed)
    env.set_seed(seed)
    env.reset()
    rollout1 = env.rollout(max_steps=100)
    assert rollout1.names[-1] == "time"

    torch.manual_seed(seed)
    np.random.seed(seed)
    env.set_seed(seed)
    env.reset()
    rollout2 = env.rollout(max_steps=100)
    assert rollout2.names[-1] == "time"

    assert_allclose_td(rollout1, rollout2)

    torch.manual_seed(seed)
    env.set_seed(seed + 10)
    env.reset()
    rollout3 = env.rollout(max_steps=100)
    with pytest.raises(AssertionError):
        assert_allclose_td(rollout1, rollout3)
    env.close()


@pytest.mark.parametrize("device", get_default_devices())
def test_rollout_predictability(device):
    env = MockSerialEnv(device=device)
    env.set_seed(100)
    first = 100 % 17
    policy = Actor(torch.nn.Linear(1, 1, bias=False)).to(device)
    for p in policy.parameters():
        p.data.fill_(1.0)
    td_out = env.rollout(policy=policy, max_steps=200)
    assert (
        torch.arange(first, first + 100, device=device)
        == td_out.get("observation").squeeze()
    ).all()
    assert (
        torch.arange(first + 1, first + 101, device=device)
        == td_out.get(("next", "observation")).squeeze()
    ).all()
    assert (
        torch.arange(first + 1, first + 101, device=device)
        == td_out.get(("next", "reward")).squeeze()
    ).all()
    assert (
        torch.arange(first, first + 100, device=device)
        == td_out.get("action").squeeze()
    ).all()


@pytest.mark.skipif(not _has_gym, reason="no gym")
@pytest.mark.parametrize("env_name", [PENDULUM_VERSIONED])
@pytest.mark.parametrize("frame_skip", [1])
@pytest.mark.parametrize("truncated_key", ["truncated", "done"])
@pytest.mark.parametrize("parallel", [False, True])
def test_rollout_reset(env_name, frame_skip, parallel, truncated_key, seed=0):
    envs = []
    for horizon in [20, 30, 40]:
        envs.append(
            lambda horizon=horizon: TransformedEnv(
                GymEnv(env_name, frame_skip=frame_skip),
                StepCounter(horizon, truncated_key=truncated_key),
            )
        )
    if parallel:
        env = ParallelEnv(3, envs)
    else:
        env = SerialEnv(3, envs)
    env.set_seed(100)
    out = env.rollout(100, break_when_any_done=False)
    assert out.names[-1] == "time"
    assert out.shape == torch.Size([3, 100])
    assert (
        out[..., -1]["step_count"].squeeze().cpu() == torch.tensor([19, 9, 19])
    ).all()
    assert (
        out[..., -1]["next", "step_count"].squeeze().cpu() == torch.tensor([20, 10, 20])
    ).all()
    assert (
        out["next", truncated_key].squeeze().sum(-1) == torch.tensor([5, 3, 2])
    ).all()


class TestModelBasedEnvBase:
    @staticmethod
    def world_model():
        return WorldModelWrapper(
            SafeModule(
                ActionObsMergeLinear(5, 4),
                in_keys=["hidden_observation", "action"],
                out_keys=["hidden_observation"],
            ),
            SafeModule(
                nn.Linear(4, 1),
                in_keys=["hidden_observation"],
                out_keys=["reward"],
            ),
        )

    @pytest.mark.parametrize("device", get_default_devices())
    def test_mb_rollout(self, device, seed=0):
        torch.manual_seed(seed)
        np.random.seed(seed)
        world_model = self.world_model()
        mb_env = DummyModelBasedEnvBase(
            world_model, device=device, batch_size=torch.Size([10])
        )
        check_env_specs(mb_env)
        rollout = mb_env.rollout(max_steps=100)
        expected_keys = {
            ("next", key) for key in (*mb_env.observation_spec.keys(), "reward", "done")
        }
        expected_keys = expected_keys.union(
            set(mb_env.input_spec["full_action_spec"].keys())
        )
        expected_keys = expected_keys.union(
            set(mb_env.input_spec["full_state_spec"].keys())
        )
        expected_keys = expected_keys.union({"done", "next"})
        assert set(rollout.keys(True)) == expected_keys
        assert rollout[("next", "hidden_observation")].shape == (10, 100, 4)

    @pytest.mark.parametrize("device", get_default_devices())
    def test_mb_env_batch_lock(self, device, seed=0):
        torch.manual_seed(seed)
        np.random.seed(seed)
        world_model = WorldModelWrapper(
            SafeModule(
                ActionObsMergeLinear(5, 4),
                in_keys=["hidden_observation", "action"],
                out_keys=["hidden_observation"],
            ),
            SafeModule(
                nn.Linear(4, 1),
                in_keys=["hidden_observation"],
                out_keys=["reward"],
            ),
        )
        mb_env = DummyModelBasedEnvBase(
            world_model, device=device, batch_size=torch.Size([10])
        )
        assert not mb_env.batch_locked

        with pytest.raises(RuntimeError, match="batch_locked is a read-only property"):
            mb_env.batch_locked = False
        td = mb_env.reset()
        td["action"] = mb_env.action_spec.rand()
        td_expanded = td.unsqueeze(-1).expand(10, 2).reshape(-1).to_tensordict()
        mb_env.step(td)

        with pytest.raises(
            RuntimeError, match=re.escape("Expected a tensordict with shape==env.shape")
        ):
            mb_env.step(td_expanded)

        mb_env = DummyModelBasedEnvBase(
            world_model, device=device, batch_size=torch.Size([])
        )
        assert not mb_env.batch_locked

        with pytest.raises(RuntimeError, match="batch_locked is a read-only property"):
            mb_env.batch_locked = False
        td = mb_env.reset()
        td["action"] = mb_env.action_spec.rand()
        td_expanded = td.expand(2)
        mb_env.step(td)
        # we should be able to do a step with a tensordict that has been expended
        mb_env.step(td_expanded)


class TestParallel:
    @pytest.mark.parametrize("num_parallel_env", [1, 10])
    @pytest.mark.parametrize("env_batch_size", [[], (32,), (32, 1), (32, 0)])
    def test_env_with_batch_size(self, num_parallel_env, env_batch_size):
        env = MockBatchedLockedEnv(device="cpu", batch_size=torch.Size(env_batch_size))
        env.set_seed(1)
        parallel_env = ParallelEnv(num_parallel_env, lambda: env)
        assert parallel_env.batch_size == (num_parallel_env, *env_batch_size)

    @pytest.mark.skipif(not _has_dmc, reason="no dm_control")
    @pytest.mark.parametrize("env_task", ["stand,stand,stand", "stand,walk,stand"])
    @pytest.mark.parametrize("share_individual_td", [True, False])
    def test_multi_task_serial_parallel(self, env_task, share_individual_td):
        tasks = env_task.split(",")
        if len(tasks) == 1:
            single_task = True

            def env_make():
                return DMControlEnv("humanoid", tasks[0])

        elif len(set(tasks)) == 1 and len(tasks) == 3:
            single_task = True
            env_make = [lambda: DMControlEnv("humanoid", tasks[0])] * 3
        else:
            single_task = False
            env_make = [
                lambda task=task: DMControlEnv("humanoid", task) for task in tasks
            ]

        if not share_individual_td and not single_task:
            with pytest.raises(
                ValueError, match="share_individual_td must be set to None"
            ):
                SerialEnv(3, env_make, share_individual_td=share_individual_td)
            with pytest.raises(
                ValueError, match="share_individual_td must be set to None"
            ):
                ParallelEnv(3, env_make, share_individual_td=share_individual_td)
            return

        env_serial = SerialEnv(3, env_make, share_individual_td=share_individual_td)
        env_serial.start()
        assert env_serial._single_task is single_task
        env_parallel = ParallelEnv(3, env_make, share_individual_td=share_individual_td)
        env_parallel.start()
        assert env_parallel._single_task is single_task

        env_serial.set_seed(0)
        torch.manual_seed(0)
        td_serial = env_serial.rollout(max_steps=50)

        env_parallel.set_seed(0)
        torch.manual_seed(0)
        td_parallel = env_parallel.rollout(max_steps=50)

        assert_allclose_td(td_serial, td_parallel)

    @pytest.mark.skipif(not _has_dmc, reason="no dm_control")
    def test_multitask(self):
        env1 = DMControlEnv("humanoid", "stand")
        env1_obs_keys = list(env1.observation_spec.keys())
        env2 = DMControlEnv("humanoid", "walk")
        env2_obs_keys = list(env2.observation_spec.keys())

        assert len(env1_obs_keys)
        assert len(env2_obs_keys)

        def env1_maker():
            return TransformedEnv(
                DMControlEnv("humanoid", "stand"),
                Compose(
                    CatTensors(env1_obs_keys, "observation_stand", del_keys=False),
                    CatTensors(env1_obs_keys, "observation"),
                    DoubleToFloat(
                        in_keys=["observation_stand", "observation"],
                        in_keys_inv=["action"],
                    ),
                ),
            )

        def env2_maker():
            return TransformedEnv(
                DMControlEnv("humanoid", "walk"),
                Compose(
                    CatTensors(env2_obs_keys, "observation_walk", del_keys=False),
                    CatTensors(env2_obs_keys, "observation"),
                    DoubleToFloat(
                        in_keys=["observation_walk", "observation"],
                        in_keys_inv=["action"],
                    ),
                ),
            )

        env = ParallelEnv(2, [env1_maker, env2_maker])
        # env = SerialEnv(2, [env1_maker, env2_maker])
        assert not env._single_task

        td = env.rollout(10, return_contiguous=False)
        assert "observation_walk" not in td.keys()
        assert "observation_walk" in td[1].keys()
        assert "observation_walk" not in td[0].keys()
        assert "observation_stand" in td[0].keys()
        assert "observation_stand" not in td[1].keys()
        assert "observation_walk" in td[:, 0][1].keys()
        assert "observation_walk" not in td[:, 0][0].keys()
        assert "observation_stand" in td[:, 0][0].keys()
        assert "observation_stand" not in td[:, 0][1].keys()

    @pytest.mark.skipif(not _has_gym, reason="no gym")
    @pytest.mark.parametrize("env_name", [PENDULUM_VERSIONED])  # 1226: faster execution
    @pytest.mark.parametrize("frame_skip", [4])  # 1226: faster execution
    @pytest.mark.parametrize(
        "transformed_in,transformed_out", [[True, True], [False, False]]
    )  # 1226: faster execution
    def test_parallel_env(
        self, env_name, frame_skip, transformed_in, transformed_out, T=10, N=3
    ):
        env_parallel, env_serial, _, env0 = _make_envs(
            env_name,
            frame_skip,
            transformed_in=transformed_in,
            transformed_out=transformed_out,
            N=N,
        )
        td = TensorDict(source={"action": env0.action_spec.rand((N,))}, batch_size=[N])
        td1 = env_parallel.step(td)
        assert not td1.is_shared()
        assert ("next", "done") in td1.keys(True)
        assert ("next", "reward") in td1.keys(True)

        with pytest.raises(RuntimeError):
            # number of actions does not match number of workers
            td = TensorDict(
                source={"action": env0.action_spec.rand((N - 1,))},
                batch_size=[N - 1],
            )
            _ = env_parallel.step(td)

        td_reset = TensorDict(source=rand_reset(env_parallel), batch_size=[N])
        env_parallel.reset(tensordict=td_reset)

        td = env_parallel.rollout(policy=None, max_steps=T)
        assert (
            td.shape == torch.Size([N, T]) or td.get("done").sum(1).all()
        ), f"{td.shape}, {td.get('done').sum(1)}"
        env_parallel.close()
        # env_serial.close()  # never opened
        env0.close()

    @pytest.mark.skipif(not _has_gym, reason="no gym")
    @pytest.mark.parametrize("env_name", [PENDULUM_VERSIONED])
    @pytest.mark.parametrize("frame_skip", [4])  # 1226: faster execution
    @pytest.mark.parametrize(
        "transformed_in,transformed_out", [[True, True], [False, False]]
    )  # 1226: faster execution
    def test_parallel_env_with_policy(
        self,
        env_name,
        frame_skip,
        transformed_in,
        transformed_out,
        T=10,
        N=3,
    ):
        env_parallel, env_serial, _, env0 = _make_envs(
            env_name,
            frame_skip,
            transformed_in=transformed_in,
            transformed_out=transformed_out,
            N=N,
        )

        policy = ActorCriticOperator(
            SafeModule(
                spec=None,
                module=nn.LazyLinear(12),
                in_keys=["observation"],
                out_keys=["hidden"],
            ),
            SafeModule(
                spec=None,
                module=nn.LazyLinear(env0.action_spec.shape[-1]),
                in_keys=["hidden"],
                out_keys=["action"],
            ),
            ValueOperator(
                module=MLP(out_features=1, num_cells=[]), in_keys=["hidden", "action"]
            ),
        )

        td = TensorDict(source={"action": env0.action_spec.rand((N,))}, batch_size=[N])
        td1 = env_parallel.step(td)
        assert not td1.is_shared()
        assert ("next", "done") in td1.keys(True)
        assert ("next", "reward") in td1.keys(True)

        with pytest.raises(RuntimeError):
            # number of actions does not match number of workers
            td = TensorDict(
                source={"action": env0.action_spec.rand((N - 1,))},
                batch_size=[N - 1],
            )
            _ = env_parallel.step(td)

        td_reset = TensorDict(source=rand_reset(env_parallel), batch_size=[N])
        env_parallel.reset(tensordict=td_reset)

        td = env_parallel.rollout(policy=policy, max_steps=T)
        assert (
            td.shape == torch.Size([N, T]) or td.get("done").sum(1).all()
        ), f"{td.shape}, {td.get('done').sum(1)}"
        env_parallel.close()

        # env_serial.close()
        env0.close()

    @pytest.mark.skipif(not _has_gym, reason="no gym")
    @pytest.mark.parametrize(
        "env_name",
        [
            PENDULUM_VERSIONED,
        ],
    )  # PONG_VERSIONED])  # 1226: efficiency
    @pytest.mark.parametrize("frame_skip", [4])
    @pytest.mark.parametrize(
        "transformed_in,transformed_out", [[True, True], [False, False]]
    )  # 1226: effociency
    @pytest.mark.parametrize("static_seed", [False, True])
    def test_parallel_env_seed(
        self, env_name, frame_skip, transformed_in, transformed_out, static_seed
    ):
        env_parallel, env_serial, _, _ = _make_envs(
            env_name, frame_skip, transformed_in, transformed_out, 5
        )
        out_seed_serial = env_serial.set_seed(0, static_seed=static_seed)
        if static_seed:
            assert out_seed_serial == 0
        td0_serial = env_serial.reset()
        torch.manual_seed(0)

        td_serial = env_serial.rollout(
            max_steps=10, auto_reset=False, tensordict=td0_serial
        ).contiguous()
        key = "pixels" if "pixels" in td_serial.keys() else "observation"
        torch.testing.assert_close(
            td_serial[:, 0].get(("next", key)), td_serial[:, 1].get(key)
        )

        out_seed_parallel = env_parallel.set_seed(0, static_seed=static_seed)
        if static_seed:
            assert out_seed_serial == 0
        td0_parallel = env_parallel.reset()

        torch.manual_seed(0)
        assert out_seed_parallel == out_seed_serial
        td_parallel = env_parallel.rollout(
            max_steps=10, auto_reset=False, tensordict=td0_parallel
        ).contiguous()
        torch.testing.assert_close(
            td_parallel[:, :-1].get(("next", key)), td_parallel[:, 1:].get(key)
        )
        assert_allclose_td(td0_serial, td0_parallel)
        assert_allclose_td(td_serial[:, 0], td_parallel[:, 0])  # first step
        assert_allclose_td(td_serial[:, 1], td_parallel[:, 1])  # second step
        assert_allclose_td(td_serial, td_parallel)
        env_parallel.close()
        env_serial.close()

    @pytest.mark.skipif(not _has_gym, reason="no gym")
    def test_parallel_env_shutdown(self):
        env_make = EnvCreator(lambda: GymEnv(PENDULUM_VERSIONED))
        env = ParallelEnv(4, env_make)
        env.reset()
        assert not env.is_closed
        env.rand_step()
        assert not env.is_closed
        env.close()
        assert env.is_closed
        env.reset()
        assert not env.is_closed
        env.close()

    @pytest.mark.parametrize("parallel", [True, False])
    def test_parallel_env_custom_method(self, parallel):
        # define env

        if parallel:
            env = ParallelEnv(2, lambda: DiscreteActionVecMockEnv())
        else:
            env = SerialEnv(2, lambda: DiscreteActionVecMockEnv())

        # we must start the environment first
        env.reset()
        assert all(result == 0 for result in env.custom_fun())
        assert all(result == 1 for result in env.custom_attr)
        assert all(result == 2 for result in env.custom_prop)  # to be fixed
        env.close()

    @pytest.mark.skipif(not torch.cuda.device_count(), reason="no cuda to test on")
    @pytest.mark.skipif(not _has_gym, reason="no gym")
    @pytest.mark.parametrize("frame_skip", [4])
    @pytest.mark.parametrize("device", [0])
    @pytest.mark.parametrize(
        "env_name", [PENDULUM_VERSIONED]
    )  # 1226: Skip PONG for efficiency
    @pytest.mark.parametrize(
        "transformed_in,transformed_out,open_before",
        [  # 1226: efficiency
            [True, True, True],
            [True, True, False],
            [False, False, True],
        ],
    )
    def test_parallel_env_cast(
        self,
        env_name,
        frame_skip,
        transformed_in,
        transformed_out,
        device,
        open_before,
        N=3,
    ):
        # tests casting to device
        env_parallel, env_serial, _, env0 = _make_envs(
            env_name,
            frame_skip,
            transformed_in=transformed_in,
            transformed_out=transformed_out,
            N=N,
        )
        if open_before:
            td_cpu = env0.rollout(max_steps=10)
            assert td_cpu.device == torch.device("cpu")
        env0 = env0.to(device)
        assert env0.observation_spec.device == torch.device(device)
        assert env0.action_spec.device == torch.device(device)
        assert env0.reward_spec.device == torch.device(device)
        assert env0.device == torch.device(device)
        td_device = env0.reset()
        assert td_device.device == torch.device(device), env0
        td_device = env0.rand_step()
        assert td_device.device == torch.device(device), env0
        td_device = env0.rollout(max_steps=10)
        assert td_device.device == torch.device(device), env0

        if open_before:
            td_cpu = env_serial.rollout(max_steps=10)
            assert td_cpu.device == torch.device("cpu")
        observation_spec = env_serial.observation_spec.clone()
        done_spec = env_serial.done_spec.clone()
        reward_spec = env_serial.reward_spec.clone()
        action_spec = env_serial.action_spec.clone()
        state_spec = env_serial.state_spec.clone()
        env_serial = env_serial.to(device)
        assert env_serial.observation_spec.device == torch.device(device)
        assert env_serial.action_spec.device == torch.device(device)
        assert env_serial.reward_spec.device == torch.device(device)
        assert env_serial.device == torch.device(device)
        assert env_serial.observation_spec == observation_spec.to(device)
        assert env_serial.action_spec == action_spec.to(device)
        assert env_serial.reward_spec == reward_spec.to(device)
        assert env_serial.done_spec == done_spec.to(device)
        assert env_serial.state_spec == state_spec.to(device)
        td_device = env_serial.reset()
        assert td_device.device == torch.device(device), env_serial
        td_device = env_serial.rand_step()
        assert td_device.device == torch.device(device), env_serial
        td_device = env_serial.rollout(max_steps=10)
        assert td_device.device == torch.device(device), env_serial

        if open_before:
            td_cpu = env_parallel.rollout(max_steps=10)
            assert td_cpu.device == torch.device("cpu")
        observation_spec = env_parallel.observation_spec.clone()
        done_spec = env_parallel.done_spec.clone()
        reward_spec = env_parallel.reward_spec.clone()
        action_spec = env_parallel.action_spec.clone()
        state_spec = env_parallel.state_spec.clone()
        env_parallel = env_parallel.to(device)
        assert env_parallel.observation_spec.device == torch.device(device)
        assert env_parallel.action_spec.device == torch.device(device)
        assert env_parallel.reward_spec.device == torch.device(device)
        assert env_parallel.device == torch.device(device)
        assert env_parallel.observation_spec == observation_spec.to(device)
        assert env_parallel.action_spec == action_spec.to(device)
        assert env_parallel.reward_spec == reward_spec.to(device)
        assert env_parallel.done_spec == done_spec.to(device)
        assert env_parallel.state_spec == state_spec.to(device)
        td_device = env_parallel.reset()
        assert td_device.device == torch.device(device), env_parallel
        td_device = env_parallel.rand_step()
        assert td_device.device == torch.device(device), env_parallel
        td_device = env_parallel.rollout(max_steps=10)
        assert td_device.device == torch.device(device), env_parallel

        env_parallel.close()
        env_serial.close()
        env0.close()

    @pytest.mark.skipif(not _has_gym, reason="no gym")
    @pytest.mark.skipif(not torch.cuda.device_count(), reason="no cuda device detected")
    @pytest.mark.parametrize("frame_skip", [4])
    @pytest.mark.parametrize("device", [0])
    @pytest.mark.parametrize("env_name", [PENDULUM_VERSIONED])  # 1226: efficiency
    @pytest.mark.parametrize(
        "transformed_in,transformed_out",
        [  # 1226
            [True, True],
            [False, False],
        ],
    )
    def test_parallel_env_device(
        self, env_name, frame_skip, transformed_in, transformed_out, device
    ):
        # tests creation on device
        torch.manual_seed(0)
        N = 3

        env_parallel, env_serial, _, env0 = _make_envs(
            env_name,
            frame_skip,
            transformed_in=transformed_in,
            transformed_out=transformed_out,
            device=device,
            N=N,
        )

        assert env0.device == torch.device(device)
        out = env0.rollout(max_steps=20)
        assert out.device == torch.device(device)

        assert env_serial.device == torch.device(device)
        out = env_serial.rollout(max_steps=20)
        assert out.device == torch.device(device)

        assert env_parallel.device == torch.device(device)
        out = env_parallel.rollout(max_steps=20)
        assert out.device == torch.device(device)

        env_parallel.close()
        env_serial.close()
        env0.close()

    @pytest.mark.skipif(not _has_gym, reason="no gym")
    @pytest.mark.flaky(reruns=3, reruns_delay=1)
    @pytest.mark.parametrize(
        "env_name", [PENDULUM_VERSIONED]
    )  # 1226: No pong for efficiency
    @pytest.mark.parametrize("frame_skip", [4])
    @pytest.mark.parametrize(
        "device",
        [torch.device("cuda:0") if torch.cuda.device_count() else torch.device("cpu")],
    )
    def test_parallel_env_transform_consistency(self, env_name, frame_skip, device):
        env_parallel_in, env_serial_in, _, env0_in = _make_envs(
            env_name,
            frame_skip,
            transformed_in=True,
            transformed_out=False,
            device=device,
            N=3,
        )
        env_parallel_out, env_serial_out, _, env0_out = _make_envs(
            env_name,
            frame_skip,
            transformed_in=False,
            transformed_out=True,
            device=device,
            N=3,
        )
        torch.manual_seed(0)
        env_parallel_in.set_seed(0)
        r_in = env_parallel_in.rollout(max_steps=20)
        torch.manual_seed(0)
        env_parallel_out.set_seed(0)
        r_out = env_parallel_out.rollout(max_steps=20)
        assert_allclose_td(r_in, r_out)
        env_parallel_in.close()
        env_parallel_out.close()

        torch.manual_seed(0)
        env_serial_in.set_seed(0)
        r_in = env_serial_in.rollout(max_steps=20)
        torch.manual_seed(0)
        env_serial_out.set_seed(0)
        r_out = env_serial_out.rollout(max_steps=20)
        assert_allclose_td(r_in, r_out)
        env_serial_in.close()
        env_serial_out.close()

        torch.manual_seed(0)
        env0_in.set_seed(0)
        r_in = env0_in.rollout(max_steps=20)
        torch.manual_seed(0)
        env0_out.set_seed(0)
        r_out = env0_out.rollout(max_steps=20)
        assert_allclose_td(r_in, r_out)
        env0_in.close()
        env0_in.close()

    @pytest.mark.parametrize("parallel", [True, False])
    def test_parallel_env_kwargs_set(self, parallel):
        num_env = 2

        def make_make_env():
            def make_transformed_env(seed=None):
                env = DiscreteActionConvMockEnv()
                if seed is not None:
                    env.set_seed(seed)
                return env

            return make_transformed_env

        _class = ParallelEnv if parallel else SerialEnv

        def env_fn1(seed):
            env = _class(
                num_workers=num_env,
                create_env_fn=make_make_env(),
                create_env_kwargs=[{"seed": i} for i in range(seed, seed + num_env)],
            )
            return env

        def env_fn2(seed):
            env = _class(
                num_workers=num_env,
                create_env_fn=make_make_env(),
            )
            env.update_kwargs([{"seed": i} for i in range(seed, seed + num_env)])
            return env

        env1 = env_fn1(100)
        env2 = env_fn2(100)
        env1.start()
        env2.start()
        for c1, c2 in zip(env1.counter, env2.counter):
            assert c1 == c2

        env1.close()
        env2.close()

    @pytest.mark.parametrize("batch_size", [(32, 5), (4,), (1,), ()])
    @pytest.mark.parametrize("n_workers", [2, 1])
    def test_parallel_env_reset_flag(self, batch_size, n_workers, max_steps=3):
        torch.manual_seed(1)
        env = ParallelEnv(
            n_workers, lambda: CountingEnv(max_steps=max_steps, batch_size=batch_size)
        )
        env.set_seed(1)
        action = env.action_spec.rand()
        action[:] = 1
        for i in range(max_steps):
            td = env.step(
                TensorDict(
                    {"action": action}, batch_size=env.batch_size, device=env.device
                )
            )
            assert (td["next", "done"] == 0).all()
            assert (td["next"]["observation"] == i + 1).all()

        td = env.step(
            TensorDict({"action": action}, batch_size=env.batch_size, device=env.device)
        )
        assert (td["next", "done"] == 1).all()
        assert (td["next"]["observation"] == max_steps + 1).all()

        td_reset = TensorDict(
            rand_reset(env), batch_size=env.batch_size, device=env.device
        )
        reset = td_reset["_reset"]
        td_reset = env.reset(td_reset)
        env.close()

        assert (td_reset["done"][reset] == 0).all()
        assert (td_reset["observation"][reset] == 0).all()
        assert (td_reset["done"][~reset] == 1).all()
        assert (td_reset["observation"][~reset] == max_steps + 1).all()

    @pytest.mark.parametrize("nested_obs_action", [True, False])
    @pytest.mark.parametrize("nested_done", [True, False])
    @pytest.mark.parametrize("nested_reward", [True, False])
    @pytest.mark.parametrize("env_type", ["serial", "parallel"])
    def test_parallel_env_nested(
        self,
        nested_obs_action,
        nested_done,
        nested_reward,
        env_type,
        n_envs=2,
        batch_size=(32,),
        nested_dim=5,
        rollout_length=3,
        seed=1,
    ):
        env_fn = lambda: NestedCountingEnv(
            nest_done=nested_done,
            nest_reward=nested_reward,
            nest_obs_action=nested_obs_action,
            batch_size=batch_size,
            nested_dim=nested_dim,
        )
        if env_type == "serial":
            env = SerialEnv(n_envs, env_fn)
        else:
            env = ParallelEnv(n_envs, env_fn)
        env.set_seed(seed)

        batch_size = (n_envs, *batch_size)

        td = env.reset()
        assert td.batch_size == batch_size
        if nested_done or nested_obs_action:
            assert td["data"].batch_size == (*batch_size, nested_dim)
        if not nested_done and not nested_reward and not nested_obs_action:
            assert "data" not in td.keys()

        policy = CountingEnvCountPolicy(env.action_spec, env.action_key)
        td = env.rollout(rollout_length, policy)
        assert td.batch_size == (*batch_size, rollout_length)
        if nested_done or nested_obs_action:
            assert td["data"].batch_size == (*batch_size, rollout_length, nested_dim)
        if nested_reward or nested_done or nested_obs_action:
            assert td["next", "data"].batch_size == (
                *batch_size,
                rollout_length,
                nested_dim,
            )
        if not nested_done and not nested_reward and not nested_obs_action:
            assert "data" not in td.keys()
            assert "data" not in td["next"].keys()

        if nested_obs_action:
            assert "observation" not in td.keys()
            assert (td[..., -1]["data", "states"] == 2).all()
        else:
            assert ("data", "states") not in td.keys(True, True)
            assert (td[..., -1]["observation"] == 2).all()


@pytest.mark.parametrize("batch_size", [(), (2,), (32, 5)])
def test_env_base_reset_flag(batch_size, max_steps=3):
    torch.manual_seed(0)
    env = CountingEnv(max_steps=max_steps, batch_size=batch_size)
    env.set_seed(1)

    action = env.action_spec.rand()
    action[:] = 1

    for i in range(max_steps):
        td = env.step(
            TensorDict({"action": action}, batch_size=env.batch_size, device=env.device)
        )
        assert (td["next", "done"] == 0).all()
        assert (td["next", "observation"] == i + 1).all()

    td = env.step(
        TensorDict({"action": action}, batch_size=env.batch_size, device=env.device)
    )
    assert (td["next", "done"] == 1).all()
    assert (td["next", "observation"] == max_steps + 1).all()

    td_reset = TensorDict(rand_reset(env), batch_size=env.batch_size, device=env.device)
    reset = td_reset["_reset"]
    td_reset = env.reset(td_reset)

    assert (td_reset["done"][reset] == 0).all()
    assert (td_reset["observation"][reset] == 0).all()
    assert (td_reset["done"][~reset] == 1).all()
    assert (td_reset["observation"][~reset] == max_steps + 1).all()


@pytest.mark.skipif(not _has_gym, reason="no gym")
def test_seed():
    torch.manual_seed(0)
    env1 = GymEnv(PENDULUM_VERSIONED)
    env1.set_seed(0)
    state0_1 = env1.reset()
    state1_1 = env1.step(state0_1.set("action", env1.action_spec.rand()))

    torch.manual_seed(0)
    env2 = GymEnv(PENDULUM_VERSIONED)
    env2.set_seed(0)
    state0_2 = env2.reset()
    state1_2 = env2.step(state0_2.set("action", env2.action_spec.rand()))

    assert_allclose_td(state0_1, state0_2)
    assert_allclose_td(state1_1, state1_2)

    env1.set_seed(0)
    torch.manual_seed(0)
    rollout1 = env1.rollout(max_steps=30)

    env2.set_seed(0)
    torch.manual_seed(0)
    rollout2 = env2.rollout(max_steps=30)

    torch.testing.assert_close(
        rollout1["observation"][1:], rollout1[("next", "observation")][:-1]
    )
    torch.testing.assert_close(
        rollout2["observation"][1:], rollout2[("next", "observation")][:-1]
    )
    torch.testing.assert_close(rollout1["observation"], rollout2["observation"])


class TestStepMdp:
    @pytest.mark.parametrize("keep_other", [True, False])
    @pytest.mark.parametrize("exclude_reward", [True, False])
    @pytest.mark.parametrize("exclude_done", [True, False])
    @pytest.mark.parametrize("exclude_action", [True, False])
    @pytest.mark.parametrize("has_out", [True, False])
    @pytest.mark.parametrize("lazy_stack", [False, True])
    def test_steptensordict(
        self,
        keep_other,
        exclude_reward,
        exclude_done,
        exclude_action,
        has_out,
        lazy_stack,
    ):
        torch.manual_seed(0)
        tensordict = TensorDict(
            {
                "reward": torch.randn(4, 1),
                "done": torch.zeros(4, 1, dtype=torch.bool),
                "ledzep": torch.randn(4, 2),
                "next": {
                    "ledzep": torch.randn(4, 2),
                    "reward": torch.randn(4, 1),
                    "done": torch.zeros(4, 1, dtype=torch.bool),
                },
                "beatles": torch.randn(4, 1),
                "action": torch.randn(4, 2),
            },
            [4],
        )
        if lazy_stack:
            # let's spice this a little bit
            tds = tensordict.unbind(0)
            tds[0]["this", "one"] = torch.zeros(2)
            tds[1]["but", "not", "this", "one"] = torch.ones(2)
            tds[0]["next", "this", "one"] = torch.ones(2) * 2
            tensordict = torch.stack(tds, 0)
        next_tensordict = TensorDict({}, [4]) if has_out else None
        if has_out and lazy_stack:
            next_tensordict = torch.stack(next_tensordict.unbind(0), 0)
        out = step_mdp(
            tensordict.lock_(),
            keep_other=keep_other,
            exclude_reward=exclude_reward,
            exclude_done=exclude_done,
            exclude_action=exclude_action,
            next_tensordict=next_tensordict,
        )
        assert "ledzep" in out.keys()
        if lazy_stack:
            assert (out["ledzep"] == tensordict["next", "ledzep"]).all()
            assert (out[0]["this", "one"] == 2).all()
            if keep_other:
                assert (out[1]["but", "not", "this", "one"] == 1).all()
        else:
            assert out["ledzep"] is tensordict["next", "ledzep"]
        if keep_other:
            assert "beatles" in out.keys()
            if lazy_stack:
                assert (out["beatles"] == tensordict["beatles"]).all()
            else:
                assert out["beatles"] is tensordict["beatles"]
        else:
            assert "beatles" not in out.keys()
        if not exclude_reward:
            assert "reward" in out.keys()
            if lazy_stack:
                assert (out["reward"] == tensordict["next", "reward"]).all()
            else:
                assert out["reward"] is tensordict["next", "reward"]
        else:
            assert "reward" not in out.keys()
        if not exclude_action:
            assert "action" in out.keys()
            if lazy_stack:
                assert (out["action"] == tensordict["action"]).all()
            else:
                assert out["action"] is tensordict["action"]
        else:
            assert "action" not in out.keys()
        if not exclude_done:
            assert "done" in out.keys()
            if lazy_stack:
                assert (out["done"] == tensordict["next", "done"]).all()
            else:
                assert out["done"] is tensordict["next", "done"]
        else:
            assert "done" not in out.keys()
        if has_out:
            assert out is next_tensordict

    @pytest.mark.parametrize("nested_obs", [True, False])
    @pytest.mark.parametrize("nested_action", [True, False])
    @pytest.mark.parametrize("nested_done", [True, False])
    @pytest.mark.parametrize("nested_reward", [True, False])
    @pytest.mark.parametrize("nested_other", [True, False])
    @pytest.mark.parametrize("exclude_reward", [True, False])
    @pytest.mark.parametrize("exclude_done", [True, False])
    @pytest.mark.parametrize("exclude_action", [True, False])
    @pytest.mark.parametrize("keep_other", [True, False])
    def test_nested(
        self,
        nested_obs,
        nested_action,
        nested_done,
        nested_reward,
        nested_other,
        exclude_reward,
        exclude_done,
        exclude_action,
        keep_other,
    ):
        td_batch_size = (4,)
        nested_batch_size = (4, 3)
        nested_key = ("data",)
        td = TensorDict(
            {
                nested_key: TensorDict({}, nested_batch_size),
                "next": {
                    nested_key: TensorDict({}, nested_batch_size),
                },
            },
            td_batch_size,
        )
        reward_key = "reward"
        if nested_reward:
            reward_key = nested_key + (reward_key,)
        done_key = "done"
        if nested_done:
            done_key = nested_key + (done_key,)
        action_key = "action"
        if nested_action:
            action_key = nested_key + (action_key,)
        obs_key = "state"
        if nested_obs:
            obs_key = nested_key + (obs_key,)
        other_key = "beatles"
        if nested_other:
            other_key = nested_key + (other_key,)

        td[reward_key] = torch.zeros(*nested_batch_size, 1)
        td[done_key] = torch.zeros(*nested_batch_size, 1)
        td[obs_key] = torch.zeros(*nested_batch_size, 1)
        td[action_key] = torch.zeros(*nested_batch_size, 1)
        td[other_key] = torch.zeros(*nested_batch_size, 1)

        td["next", reward_key] = torch.ones(*nested_batch_size, 1)
        td["next", done_key] = torch.ones(*nested_batch_size, 1)
        td["next", obs_key] = torch.ones(*nested_batch_size, 1)

        input_td = td

        td = step_mdp(
            td.lock_(),
            exclude_reward=exclude_reward,
            exclude_done=exclude_done,
            exclude_action=exclude_action,
            reward_keys=reward_key,
            done_keys=done_key,
            action_keys=action_key,
            keep_other=keep_other,
        )
        td_nested_keys = td.keys(True, True)
        td_keys = td.keys()

        assert td.batch_size == input_td.batch_size
        # Obs will always be present
        assert obs_key in td_nested_keys
        # Nested key should not be present in this specific conditions
        if (
            (exclude_done or not nested_done)
            and (exclude_reward or not nested_reward)
            and (exclude_action or not nested_action)
            and not nested_obs
            and ((not keep_other) or (keep_other and not nested_other))
        ):
            assert nested_key[0] not in td_keys
        else:  # Nested key is present
            assert not td[nested_key] is input_td["next", nested_key]
            assert not td[nested_key] is input_td[nested_key]
            assert td[nested_key].batch_size == nested_batch_size
        # If we exclude everything we are left with just obs
        if exclude_done and exclude_reward and exclude_action and not keep_other:
            if nested_obs:
                assert len(td_nested_keys) == 1 and list(td_nested_keys)[0] == obs_key
            else:
                assert len(td_nested_keys) == 1 and list(td_nested_keys)[0] == obs_key
        # Key-wise exclusions
        if not exclude_reward:
            assert reward_key in td_nested_keys
            assert (td[reward_key] == 1).all()
        else:
            assert reward_key not in td_nested_keys
        if not exclude_action:
            assert action_key in td_nested_keys
            assert (td[action_key] == 0).all()
        else:
            assert action_key not in td_nested_keys
        if not exclude_done:
            assert done_key in td_nested_keys
            assert (td[done_key] == 1).all()
        else:
            assert done_key not in td_nested_keys
        if keep_other:
            assert other_key in td_nested_keys
            assert (td[other_key] == 0).all()
        else:
            assert other_key not in td_nested_keys

    @pytest.mark.parametrize("nested_other", [True, False])
    @pytest.mark.parametrize("exclude_reward", [True, False])
    @pytest.mark.parametrize("exclude_done", [True, False])
    @pytest.mark.parametrize("exclude_action", [True, False])
    @pytest.mark.parametrize("keep_other", [True, False])
    def test_nested_partially(
        self,
        nested_other,
        exclude_reward,
        exclude_done,
        exclude_action,
        keep_other,
    ):
        # General
        td_batch_size = (4,)
        nested_batch_size = (4, 3)
        nested_key = ("data",)
        reward_key = "reward"
        done_key = "done"
        action_key = "action"
        obs_key = "state"
        other_key = "beatles"
        if nested_other:
            other_key = nested_key + (other_key,)

        # Nested only in root
        td = TensorDict(
            {
                nested_key: TensorDict({}, nested_batch_size),
                "next": {},
            },
            td_batch_size,
        )

        td[reward_key] = torch.zeros(*nested_batch_size, 1)
        td[done_key] = torch.zeros(*nested_batch_size, 1)
        td[obs_key] = torch.zeros(*nested_batch_size, 1)
        td[action_key] = torch.zeros(*nested_batch_size, 1)
        td[other_key] = torch.zeros(*nested_batch_size, 1)

        td["next", reward_key] = torch.zeros(*nested_batch_size, 1)
        td["next", done_key] = torch.zeros(*nested_batch_size, 1)
        td["next", obs_key] = torch.zeros(*nested_batch_size, 1)

        td = step_mdp(
            td.lock_(),
            exclude_reward=exclude_reward,
            exclude_done=exclude_done,
            exclude_action=exclude_action,
            reward_keys=reward_key,
            done_keys=done_key,
            action_keys=action_key,
            keep_other=keep_other,
        )
        td_keys_nested = td.keys(True, True)
        td_keys = td.keys()
        if keep_other:
            if nested_other:
                assert nested_key[0] in td_keys
                assert td[nested_key].batch_size == nested_batch_size
            else:
                assert nested_key[0] not in td_keys
            assert (td[other_key] == 0).all()
        else:
            assert other_key not in td_keys_nested

        # Nested only in next
        td = TensorDict(
            {
                "next": {nested_key: TensorDict({}, nested_batch_size)},
            },
            td_batch_size,
        )
        td[reward_key] = torch.zeros(*nested_batch_size, 1)
        td[done_key] = torch.zeros(*nested_batch_size, 1)
        td[obs_key] = torch.zeros(*nested_batch_size, 1)
        td[action_key] = torch.zeros(*nested_batch_size, 1)

        td["next", other_key] = torch.zeros(*nested_batch_size, 1)
        td["next", reward_key] = torch.zeros(*nested_batch_size, 1)
        td["next", done_key] = torch.zeros(*nested_batch_size, 1)
        td["next", obs_key] = torch.zeros(*nested_batch_size, 1)

        td = step_mdp(
            td.lock_(),
            exclude_reward=exclude_reward,
            exclude_done=exclude_done,
            exclude_action=exclude_action,
            reward_keys=reward_key,
            done_keys=done_key,
            action_keys=action_key,
            keep_other=keep_other,
        )
        td_keys = td.keys()

        if nested_other:
            assert nested_key[0] in td_keys
            assert td[nested_key].batch_size == nested_batch_size
        else:
            assert nested_key[0] not in td_keys
        assert (td[other_key] == 0).all()

    @pytest.mark.parametrize("het_action", [True, False])
    @pytest.mark.parametrize("het_done", [True, False])
    @pytest.mark.parametrize("het_reward", [True, False])
    @pytest.mark.parametrize("het_other", [True, False])
    @pytest.mark.parametrize("het_obs", [True, False])
    @pytest.mark.parametrize("exclude_reward", [True, False])
    @pytest.mark.parametrize("exclude_done", [True, False])
    @pytest.mark.parametrize("exclude_action", [True, False])
    @pytest.mark.parametrize("keep_other", [True, False])
    def test_heterogeenous(
        self,
        het_action,
        het_done,
        het_reward,
        het_other,
        het_obs,
        exclude_reward,
        exclude_done,
        exclude_action,
        keep_other,
    ):
        td_batch_size = 4
        nested_dim = 3
        nested_batch_size = (td_batch_size, nested_dim)
        nested_key = ("data",)

        reward_key = "reward"
        nested_reward_key = nested_key + (reward_key,)
        done_key = "done"
        nested_done_key = nested_key + (done_key,)
        action_key = "action"
        nested_action_key = nested_key + (action_key,)
        obs_key = "state"
        nested_obs_key = nested_key + (obs_key,)
        other_key = "beatles"
        nested_other_key = nested_key + (other_key,)

        tds = []
        for i in range(1, nested_dim + 1):
            tds.append(
                TensorDict(
                    {
                        nested_key: TensorDict(
                            {
                                reward_key: torch.zeros(
                                    td_batch_size, i if het_reward else 1
                                ),
                                done_key: torch.zeros(
                                    td_batch_size, i if het_done else 1
                                ),
                                action_key: torch.zeros(
                                    td_batch_size, i if het_action else 1
                                ),
                                obs_key: torch.zeros(
                                    td_batch_size, i if het_obs else 1
                                ),
                                other_key: torch.zeros(
                                    td_batch_size, i if het_other else 1
                                ),
                            },
                            [td_batch_size],
                        ),
                        "next": {
                            nested_key: TensorDict(
                                {
                                    reward_key: torch.ones(
                                        td_batch_size, i if het_reward else 1
                                    ),
                                    done_key: torch.ones(
                                        td_batch_size, i if het_done else 1
                                    ),
                                    obs_key: torch.ones(
                                        td_batch_size, i if het_obs else 1
                                    ),
                                },
                                [td_batch_size],
                            ),
                        },
                    },
                    [td_batch_size],
                )
            )
        lazy_td = torch.stack(tds, dim=1)
        input_td = lazy_td

        td = step_mdp(
            lazy_td.lock_(),
            exclude_reward=exclude_reward,
            exclude_done=exclude_done,
            exclude_action=exclude_action,
            reward_keys=nested_reward_key,
            done_keys=nested_done_key,
            action_keys=nested_action_key,
            keep_other=keep_other,
        )
        td_nested_keys = td.keys(True, True)
        td_keys = td.keys()
        for i in range(nested_dim):
            if het_obs:
                assert td[..., i][nested_obs_key].shape == (td_batch_size, i + 1)
            else:
                assert td[..., i][nested_obs_key].shape == (td_batch_size, 1)
            assert (td[..., i][nested_obs_key] == 1).all()
        if exclude_reward:
            assert nested_reward_key not in td_keys
        else:
            for i in range(nested_dim):
                if het_reward:
                    assert td[..., i][nested_reward_key].shape == (td_batch_size, i + 1)
                else:
                    assert td[..., i][nested_reward_key].shape == (td_batch_size, 1)
                assert (td[..., i][nested_reward_key] == 1).all()
        if exclude_done:
            assert nested_done_key not in td_keys
        else:
            for i in range(nested_dim):
                if het_done:
                    assert td[..., i][nested_done_key].shape == (td_batch_size, i + 1)
                else:
                    assert td[..., i][nested_done_key].shape == (td_batch_size, 1)
                assert (td[..., i][nested_done_key] == 1).all()
        if exclude_action:
            assert nested_action_key not in td_keys
        else:
            for i in range(nested_dim):
                if het_action:
                    assert td[..., i][nested_action_key].shape == (td_batch_size, i + 1)
                else:
                    assert td[..., i][nested_action_key].shape == (td_batch_size, 1)
                assert (td[..., i][nested_action_key] == 0).all()
        if not keep_other:
            assert nested_other_key not in td_keys
        else:
            for i in range(nested_dim):
                if het_other:
                    assert td[..., i][nested_other_key].shape == (td_batch_size, i + 1)
                else:
                    assert td[..., i][nested_other_key].shape == (td_batch_size, 1)
                assert (td[..., i][nested_other_key] == 0).all()


@pytest.mark.parametrize("device", get_default_devices())
def test_batch_locked(device):
    env = MockBatchedLockedEnv(device)
    assert env.batch_locked

    with pytest.raises(RuntimeError, match="batch_locked is a read-only property"):
        env.batch_locked = False
    td = env.reset()
    td["action"] = env.action_spec.rand()
    td_expanded = td.expand(2).clone()
    _ = env.step(td)

    with pytest.raises(
        RuntimeError, match="Expected a tensordict with shape==env.shape, "
    ):
        env.step(td_expanded)


@pytest.mark.parametrize("device", get_default_devices())
def test_batch_unlocked(device):
    env = MockBatchedUnLockedEnv(device)
    assert not env.batch_locked

    with pytest.raises(RuntimeError, match="batch_locked is a read-only property"):
        env.batch_locked = False
    td = env.reset()
    td["action"] = env.action_spec.rand()
    td_expanded = td.expand(2).clone()
    td = env.step(td)

    env.step(td_expanded)


@pytest.mark.parametrize("device", get_default_devices())
def test_batch_unlocked_with_batch_size(device):
    env = MockBatchedUnLockedEnv(device, batch_size=torch.Size([2]))
    assert not env.batch_locked

    with pytest.raises(RuntimeError, match="batch_locked is a read-only property"):
        env.batch_locked = False

    td = env.reset()
    td["action"] = env.action_spec.rand()
    td_expanded = td.expand(2, 2).reshape(-1).to_tensordict()
    td = env.step(td)

    with pytest.raises(RuntimeError, match="Expected a tensordict with shape"):
        env.step(td_expanded)


@pytest.mark.skipif(not _has_gym, reason="no gym")
@pytest.mark.skipif(
    gym_version is None or gym_version < version.parse("0.20.0"),
    reason="older versions of half-cheetah do not have 'x_position' info key.",
)
@pytest.mark.parametrize("device", get_default_devices())
def test_info_dict_reader(device, seed=0):
    try:
        import gymnasium as gym
    except ModuleNotFoundError:
        import gym

    env = GymWrapper(gym.make(HALFCHEETAH_VERSIONED), device=device)
    env.set_info_dict_reader(default_info_dict_reader(["x_position"]))

    assert "x_position" in env.observation_spec.keys()
    assert isinstance(env.observation_spec["x_position"], UnboundedContinuousTensorSpec)

    tensordict = env.reset()
    tensordict = env.rand_step(tensordict)

    assert env.observation_spec["x_position"].is_in(tensordict[("next", "x_position")])

    env2 = GymWrapper(gym.make("HalfCheetah-v4"))
    env2.set_info_dict_reader(
        default_info_dict_reader(
            ["x_position"], spec={"x_position": OneHotDiscreteTensorSpec(5)}
        )
    )

    tensordict2 = env2.reset()
    tensordict2 = env2.rand_step(tensordict2)

    assert not env2.observation_spec["x_position"].is_in(
        tensordict2[("next", "x_position")]
    )


def test_make_spec_from_td():
    data = TensorDict(
        {
            "obs": torch.randn(3),
            "action": torch.zeros(2, dtype=torch.int),
            "next": {
                "obs": torch.randn(3),
                "reward": torch.randn(1),
                "done": torch.zeros(1, dtype=torch.bool),
            },
        },
        [],
    )
    spec = make_composite_from_td(data)
    assert (spec.zero() == data.zero_()).all()
    for key, val in data.items(True, True):
        assert val.dtype is spec[key].dtype


@pytest.mark.parametrize("group_type", list(MarlGroupMapType))
def test_marl_group_type(group_type):
    agent_names = ["agent"]
    check_marl_grouping(group_type.get_group_map(agent_names), agent_names)

    agent_names = ["agent", "agent"]
    with pytest.raises(ValueError):
        check_marl_grouping(group_type.get_group_map(agent_names), agent_names)

    agent_names = ["agent_0", "agent_1"]
    check_marl_grouping(group_type.get_group_map(agent_names), agent_names)

    agent_names = []
    with pytest.raises(ValueError):
        check_marl_grouping(group_type.get_group_map(agent_names), agent_names)


@pytest.mark.skipif(not torch.cuda.device_count(), reason="No cuda device")
class TestConcurrentEnvs:
    """Concurrent parallel envs on multiple procs can interfere."""

    class Policy(TensorDictModuleBase):
        in_keys = []
        out_keys = ["action"]

        def __init__(self, spec):
            super().__init__()
            self.spec = spec

        def forward(self, tensordict):
            tensordict.set("action", self.spec["action"].zero() + 1)
            return tensordict

    @staticmethod
    def main_penv(j, q=None):
        device = "cpu" if not torch.cuda.device_count() else "cuda:0"
        n_workers = 1
        env_p = ParallelEnv(
            n_workers,
            [
                lambda i=i: CountingEnv(i, device=device)
                for i in range(j, j + n_workers)
            ],
        )
        env_s = SerialEnv(
            n_workers,
            [
                lambda i=i: CountingEnv(i, device=device)
                for i in range(j, j + n_workers)
            ],
        )
        spec = env_p.action_spec
        policy = TestConcurrentEnvs.Policy(CompositeSpec(action=spec.to(device)))
        N = 10
        r_p = []
        r_s = []
        for _ in range(N):
            with torch.no_grad():
                r_p.append(env_s.rollout(100, break_when_any_done=False, policy=policy))
                r_s.append(env_p.rollout(100, break_when_any_done=False, policy=policy))

        td_equals = torch.stack(r_p).contiguous() == torch.stack(r_s).contiguous()
        if td_equals.all():
            if q is not None:
                q.put(("passed", j))
            else:
                pass
        else:
            if q is not None:
                s = ""
                for key, item in td_equals.items(True, True):
                    if not item.all():
                        s = s + f"\t{key}"
                q.put((f"failed: {s}", j))
            else:
                raise RuntimeError()

    @staticmethod
    def main_collector(j, q=None):
        device = "cpu" if not torch.cuda.device_count() else "cuda:0"
        N = 10
        n_workers = 1
        make_envs = [
            lambda i=i: CountingEnv(i, device=device) for i in range(j, j + n_workers)
        ]
        spec = make_envs[0]().action_spec
        policy = TestConcurrentEnvs.Policy(CompositeSpec(action=spec))
        collector = MultiSyncDataCollector(
            make_envs,
            policy,
            frames_per_batch=n_workers * 100,
            total_frames=N * n_workers * 100,
            storing_device=device,
            device=device,
        )
        single_collectors = [
            SyncDataCollector(
                make_envs[i](),
                policy,
                frames_per_batch=n_workers * 100,
                total_frames=N * n_workers * 100,
                storing_device=device,
                device=device,
            )
            for i in range(n_workers)
        ]
        iter_collector = iter(collector)
        iter_single_collectors = [iter(sc) for sc in single_collectors]

        r_p = []
        r_s = []
        for _ in range(N):
            with torch.no_grad():
                r_p.append(next(iter_collector).clone())
                r_s.append(torch.cat([next(sc) for sc in iter_single_collectors]))

        collector.shutdown()
        for sc in single_collectors:
            sc.shutdown()
        del collector
        del single_collectors
        r_p = torch.stack(r_p).contiguous()
        r_s = torch.stack(r_s).contiguous()
        td_equals = r_p == r_s

        if td_equals.all():
            if q is not None:
                q.put(("passed", j))
            else:
                pass
        else:
            if q is not None:
                s = ""
                for key, item in td_equals.items(True, True):
                    if not item.all():
                        print(key, "failed")
                        print("r_p", r_p.get(key)[~item])
                        print("r_s", r_s.get(key)[~item])
                        s = s + f"\t{key}"
                q.put((f"failed: {s}", j))
            else:
                raise RuntimeError()

    @pytest.mark.parametrize("nproc", [3, 1])
    def test_mp_concurrent(self, nproc):
        if nproc == 1:
            self.main_penv(3)
            self.main_penv(6)
            self.main_penv(9)
        else:
            from torch import multiprocessing as mp

            q = mp.Queue(3)
            ps = []
            try:
                for k in range(3, 10, 3):
                    p = mp.Process(target=type(self).main_penv, args=(k, q))
                    ps.append(p)
                    p.start()
                for _ in range(3):
                    msg, j = q.get(timeout=100)
                    assert msg == "passed", j
            finally:
                for p in ps:
                    p.join()

    @pytest.mark.parametrize("nproc", [3, 1])
    def test_mp_collector(self, nproc):
        if nproc == 1:
            self.main_collector(3)
            self.main_collector(6)
            self.main_collector(9)
        else:
            from torch import multiprocessing as mp

            q = mp.Queue(3)
            ps = []
            try:
                for j in range(3, 10, 3):
                    p = mp.Process(target=type(self).main_collector, args=(j, q))
                    ps.append(p)
                    p.start()
                for _ in range(3):
                    msg, j = q.get(timeout=100)
                    assert msg == "passed", j
            finally:
                for p in ps:
                    p.join(timeout=2)


class TestNestedSpecs:
    @pytest.mark.parametrize("envclass", ["CountingEnv", "NestedCountingEnv"])
    def test_nested_env(self, envclass):
        if envclass == "CountingEnv":
            env = CountingEnv()
        elif envclass == "NestedCountingEnv":
            env = NestedCountingEnv()
        else:
            raise NotImplementedError
        reset = env.reset()
        assert not isinstance(env.done_spec, CompositeSpec)
        assert not isinstance(env.reward_spec, CompositeSpec)
        assert (
            env.done_spec
            == env.output_spec[("full_done_spec", *_unravel_key_to_tuple(env.done_key))]
        )
        assert (
            env.reward_spec
            == env.output_spec[
                ("full_reward_spec", *_unravel_key_to_tuple(env.reward_key))
            ]
        )
        if envclass == "NestedCountingEnv":
            assert env.done_key == ("data", "done")
            assert env.reward_key == ("data", "reward")
            assert ("data", "done") in reset.keys(True)
            assert ("data", "states") in reset.keys(True)
            assert ("data", "reward") not in reset.keys(True)
        assert env.done_key in reset.keys(True)
        assert env.reward_key not in reset.keys(True)

        next_state = env.rand_step()
        if envclass == "NestedCountingEnv":
            assert ("next", "data", "done") in next_state.keys(True)
            assert ("next", "data", "states") in next_state.keys(True)
            assert ("next", "data", "reward") in next_state.keys(True)
        assert ("next", *_unravel_key_to_tuple(env.done_key)) in next_state.keys(True)
        assert ("next", *_unravel_key_to_tuple(env.reward_key)) in next_state.keys(True)

    @pytest.mark.parametrize("batch_size", [(), (32,), (32, 1)])
    def test_nested_env_dims(self, batch_size, nested_dim=5, rollout_length=3):
        env = NestedCountingEnv(batch_size=batch_size, nested_dim=nested_dim)

        td_reset = env.reset()
        assert td_reset.batch_size == batch_size
        assert td_reset["data"].batch_size == (*batch_size, nested_dim)

        td = env.rand_action()
        assert td.batch_size == batch_size
        assert td["data"].batch_size == (*batch_size, nested_dim)

        td = env.rand_action(td_reset)
        assert td.batch_size == batch_size
        assert td["data"].batch_size == (*batch_size, nested_dim)

        td = env.rand_step(td)
        assert td.batch_size == batch_size
        assert td["data"].batch_size == (*batch_size, nested_dim)
        assert td["next", "data"].batch_size == (*batch_size, nested_dim)

        td = env.rand_step()
        assert td.batch_size == batch_size
        assert td["data"].batch_size == (*batch_size, nested_dim)
        assert td["next", "data"].batch_size == (*batch_size, nested_dim)

        td = env.rand_step(td_reset)
        assert td.batch_size == batch_size
        assert td["data"].batch_size == (*batch_size, nested_dim)
        assert td["next", "data"].batch_size == (*batch_size, nested_dim)

        td = env.rollout(rollout_length)
        assert td.batch_size == (*batch_size, rollout_length)
        assert td["data"].batch_size == (*batch_size, rollout_length, nested_dim)
        assert td["next", "data"].batch_size == (
            *batch_size,
            rollout_length,
            nested_dim,
        )

        policy = CountingEnvCountPolicy(env.action_spec, env.action_key)
        td = env.rollout(rollout_length, policy)
        assert td.batch_size == (*batch_size, rollout_length)
        assert td["data"].batch_size == (*batch_size, rollout_length, nested_dim)
        assert td["next", "data"].batch_size == (
            *batch_size,
            rollout_length,
            nested_dim,
        )


class TestHeteroEnvs:
    @pytest.mark.parametrize("batch_size", [(), (32,), (1, 2)])
    def test_reset(self, batch_size):
        env = HeteroCountingEnv(batch_size=batch_size)
        env.reset()

    @pytest.mark.parametrize("batch_size", [(), (32,), (1, 2)])
    def test_rand_step(self, batch_size):
        env = HeteroCountingEnv(batch_size=batch_size)
        td = env.reset()
        assert (td["lazy"][..., 0]["tensor_0"] == 0).all()
        td = env.rand_step()
        assert (td["next", "lazy"][..., 0]["tensor_0"] == 1).all()
        td = env.rand_step()
        assert (td["next", "lazy"][..., 1]["tensor_1"] == 2).all()

    @pytest.mark.parametrize("batch_size", [(), (2,), (2, 1)])
    @pytest.mark.parametrize("rollout_steps", [1, 2, 5])
    def test_rollout(self, batch_size, rollout_steps, n_lazy_dim=3):
        env = HeteroCountingEnv(batch_size=batch_size)
        td = env.rollout(rollout_steps, return_contiguous=False)
        td = dense_stack_tds(td)

        assert isinstance(td, TensorDict)
        assert td.batch_size == (*batch_size, rollout_steps)

        assert isinstance(td["lazy"], LazyStackedTensorDict)
        assert td["lazy"].shape == (*batch_size, rollout_steps, n_lazy_dim)
        assert td["lazy"].stack_dim == len(td["lazy"].batch_size) - 1

        assert (td[..., -1]["next", "state"] == rollout_steps).all()
        assert (td[..., -1]["next", "lazy", "camera"] == rollout_steps).all()
        assert (
            td["lazy"][(0,) * len(batch_size)][..., 0]["tensor_0"].squeeze(-1)
            == torch.arange(rollout_steps)
        ).all()

    @pytest.mark.parametrize("batch_size", [(), (2,), (2, 1)])
    @pytest.mark.parametrize("rollout_steps", [1, 2, 5])
    @pytest.mark.parametrize("count", [True, False])
    def test_rollout_policy(self, batch_size, rollout_steps, count):
        env = HeteroCountingEnv(batch_size=batch_size)
        policy = HeteroCountingEnvPolicy(
            env.input_spec["full_action_spec"], count=count
        )
        td = env.rollout(rollout_steps, policy=policy, return_contiguous=False)
        td = dense_stack_tds(td)
        for i in range(env.n_nested_dim):
            if count:
                agent_obs = td["lazy"][(0,) * len(batch_size)][..., i][f"tensor_{i}"]
                for _ in range(i + 1):
                    agent_obs = agent_obs.mean(-1)
                assert (agent_obs == torch.arange(rollout_steps)).all()
                assert (td["lazy"][..., i]["action"] == 1).all()
            else:
                assert (td["lazy"][..., i]["action"] == 0).all()

    @pytest.mark.parametrize("batch_size", [(1, 2)])
    @pytest.mark.parametrize("env_type", ["serial", "parallel"])
    def test_vec_env(self, batch_size, env_type, rollout_steps=4, n_workers=2):
        env_fun = lambda: HeteroCountingEnv(batch_size=batch_size)
        if env_type == "serial":
            vec_env = SerialEnv(n_workers, env_fun)
        else:
            vec_env = ParallelEnv(n_workers, env_fun)
        vec_batch_size = (n_workers,) + batch_size
        # check_env_specs(vec_env, return_contiguous=False)
        policy = HeteroCountingEnvPolicy(vec_env.input_spec["full_action_spec"])
        vec_env.reset()
        td = vec_env.rollout(
            rollout_steps,
            policy=policy,
            return_contiguous=False,
            break_when_any_done=False,
        )
        td = dense_stack_tds(td)
        for i in range(env_fun().n_nested_dim):
            agent_obs = td["lazy"][(0,) * len(vec_batch_size)][..., i][f"tensor_{i}"]
            for _ in range(i + 1):
                agent_obs = agent_obs.mean(-1)
            assert (agent_obs == torch.arange(rollout_steps)).all()
            assert (td["lazy"][..., i]["action"] == 1).all()


@pytest.mark.parametrize("seed", [0])
class TestMultiKeyEnvs:
    @pytest.mark.parametrize("batch_size", [(), (2,), (2, 1)])
    @pytest.mark.parametrize("rollout_steps", [1, 5])
    @pytest.mark.parametrize("max_steps", [2, 5])
    def test_rollout(self, batch_size, rollout_steps, max_steps, seed):
        env = MultiKeyCountingEnv(batch_size=batch_size, max_steps=max_steps)
        policy = MultiKeyCountingEnvPolicy(full_action_spec=env.action_spec)
        td = env.rollout(rollout_steps, policy=policy)
        torch.manual_seed(seed)
        check_rollout_consistency_multikey_env(td, max_steps=max_steps)

    @pytest.mark.parametrize("batch_size", [(), (2,), (2, 1)])
    @pytest.mark.parametrize("rollout_steps", [5])
    @pytest.mark.parametrize("env_type", ["serial", "parallel"])
    @pytest.mark.parametrize("max_steps", [2, 5])
    def test_parallel(
        self, batch_size, rollout_steps, env_type, max_steps, seed, n_workers=2
    ):
        torch.manual_seed(seed)
        env_fun = lambda: MultiKeyCountingEnv(
            batch_size=batch_size, max_steps=max_steps
        )
        if env_type == "serial":
            vec_env = SerialEnv(n_workers, env_fun)
        else:
            vec_env = ParallelEnv(n_workers, env_fun)

        # check_env_specs(vec_env)
        policy = MultiKeyCountingEnvPolicy(
            full_action_spec=vec_env.input_spec["full_action_spec"]
        )
        vec_env.reset()
        td = vec_env.rollout(
            rollout_steps,
            policy=policy,
        )
        check_rollout_consistency_multikey_env(td, max_steps=max_steps)


@pytest.mark.parametrize(
    "envclass",
    [
        ContinuousActionConvMockEnv,
        ContinuousActionConvMockEnvNumpy,
        ContinuousActionVecMockEnv,
        CountingBatchedEnv,
        CountingEnv,
        DiscreteActionConvMockEnv,
        DiscreteActionConvMockEnvNumpy,
        DiscreteActionVecMockEnv,
        partial(
            DummyModelBasedEnvBase, world_model=TestModelBasedEnvBase.world_model()
        ),
        MockBatchedLockedEnv,
        MockBatchedUnLockedEnv,
        MockSerialEnv,
        NestedCountingEnv,
        HeteroCountingEnv,
        MultiKeyCountingEnv,
    ],
)
def test_mocking_envs(envclass):
    env = envclass()
    env.set_seed(100)
    reset = env.reset()
    _ = env.rand_step(reset)
    check_env_specs(env, seed=100, return_contiguous=False)


<<<<<<< HEAD
class TestDoneOrTruncated:
    def test_done_or_truncated_nospec(self):
        data = TensorDict({"done": torch.zeros(2, 1, dtype=torch.bool)}, [2])
        assert not done_or_truncated(data, write_full_false=True)
        assert data["_reset"].shape == (2, 1)
        assert not done_or_truncated(data, write_full_false=False)
        assert data.get("_reset", None) is None

        data = TensorDict(
            {
                "done": torch.zeros(2, 1, dtype=torch.bool),
                ("nested", "done"): torch.ones(2, 1, dtype=torch.bool),
            },
            [2],
        )
        assert done_or_truncated(data)
        assert data["_reset"].shape == (2, 1)
        assert data["nested", "_reset"].shape == (2, 1)

        data = TensorDict(
            {
                "done": torch.zeros(2, 1, dtype=torch.bool),
                ("nested", "done"): torch.zeros(2, 1, dtype=torch.bool),
            },
            [2],
        )
        assert not done_or_truncated(data, write_full_false=False)
        assert data.get("_reset", None) is None
        assert data.get(("nested", "_reset"), None) is None
        assert not done_or_truncated(data, write_full_false=True)
        assert data["_reset"].shape == (2, 1)
        assert data["nested", "_reset"].shape == (2, 1)

        data = TensorDict(
            {
                "done": torch.zeros(2, 1, dtype=torch.bool),
                "truncated": torch.ones(2, 1, dtype=torch.bool),
                ("nested", "done"): torch.zeros(2, 1, dtype=torch.bool),
            },
            [2],
        )
        assert done_or_truncated(data, write_full_false=False)
        assert data["_reset"].shape == (2, 1)
        assert data["nested", "_reset"].shape == (2, 1)
        assert data["_reset"].all()
        assert not data["nested", "_reset"].any()

    def test_done_or_truncated_spec(self):
        spec = CompositeSpec(
            done=DiscreteTensorSpec(2, shape=(2, 1), dtype=torch.bool),
            shape=[
                2,
            ],
        )
        data = TensorDict({"done": torch.zeros(2, 1, dtype=torch.bool)}, [2])
        assert not done_or_truncated(data, write_full_false=True, full_done_spec=spec)
        assert data["_reset"].shape == (2, 1)
        assert not done_or_truncated(data, write_full_false=False, full_done_spec=spec)
        assert data.get("_reset", None) is None

        spec = CompositeSpec(
            {
                "done": DiscreteTensorSpec(2, shape=(2, 1), dtype=torch.bool),
                ("nested", "done"): DiscreteTensorSpec(
                    2, shape=(2, 1), dtype=torch.bool
                ),
            },
            shape=[
                2,
            ],
        )
        data = TensorDict(
            {
                "done": torch.zeros(2, 1, dtype=torch.bool),
                ("nested", "done"): torch.ones(2, 1, dtype=torch.bool),
            },
            [2],
        )
        assert done_or_truncated(data, full_done_spec=spec)
        assert data["_reset"].shape == (2, 1)
        assert data["nested", "_reset"].shape == (2, 1)

        data = TensorDict(
            {
                "done": torch.zeros(2, 1, dtype=torch.bool),
                ("nested", "done"): torch.zeros(2, 1, dtype=torch.bool),
            },
            [2],
        )
        assert not done_or_truncated(data, write_full_false=False, full_done_spec=spec)
        assert data.get("_reset", None) is None
        assert data.get(("nested", "_reset"), None) is None
        assert not done_or_truncated(data, write_full_false=True, full_done_spec=spec)
        assert data["_reset"].shape == (2, 1)
        assert data["nested", "_reset"].shape == (2, 1)

        spec = CompositeSpec(
            {
                "done": DiscreteTensorSpec(2, shape=(2, 1), dtype=torch.bool),
                "truncated": DiscreteTensorSpec(2, shape=(2, 1), dtype=torch.bool),
                ("nested", "done"): DiscreteTensorSpec(
                    2, shape=(2, 1), dtype=torch.bool
                ),
            },
            shape=[
                2,
            ],
        )
        data = TensorDict(
            {
                "done": torch.zeros(2, 1, dtype=torch.bool),
                "truncated": torch.ones(2, 1, dtype=torch.bool),
                ("nested", "done"): torch.zeros(2, 1, dtype=torch.bool),
            },
            [2],
        )
        assert done_or_truncated(data, write_full_false=False, full_done_spec=spec)
        assert data["_reset"].shape == (2, 1)
        assert data["nested", "_reset"].shape == (2, 1)
        assert data["_reset"].all()
        assert not data["nested", "_reset"].any()
=======
def test_num_threads():
    from torchrl.envs import batched_envs

    _run_worker_pipe_shared_mem_save = batched_envs._run_worker_pipe_shared_mem
    batched_envs._run_worker_pipe_shared_mem = decorate_thread_sub_func(
        batched_envs._run_worker_pipe_shared_mem, num_threads=3
    )
    num_threads = torch.get_num_threads()
    try:
        env = ParallelEnv(
            2, ContinuousActionVecMockEnv, num_sub_threads=3, num_threads=7
        )
        # We could test that the number of threads isn't changed until we start the procs.
        # Even though it's unlikely that we have 7 threads, we still disable this for safety
        # assert torch.get_num_threads() != 7
        env.rollout(3)
        assert torch.get_num_threads() == 7
    finally:
        # reset vals
        batched_envs._run_worker_pipe_shared_mem = _run_worker_pipe_shared_mem_save
        torch.set_num_threads(num_threads)
>>>>>>> b8e0fb5d


if __name__ == "__main__":
    args, unknown = argparse.ArgumentParser().parse_known_args()
    pytest.main([__file__, "--capture", "no", "--exitfirst"] + unknown)<|MERGE_RESOLUTION|>--- conflicted
+++ resolved
@@ -2051,7 +2051,6 @@
     check_env_specs(env, seed=100, return_contiguous=False)
 
 
-<<<<<<< HEAD
 class TestDoneOrTruncated:
     def test_done_or_truncated_nospec(self):
         data = TensorDict({"done": torch.zeros(2, 1, dtype=torch.bool)}, [2])
@@ -2173,7 +2172,8 @@
         assert data["nested", "_reset"].shape == (2, 1)
         assert data["_reset"].all()
         assert not data["nested", "_reset"].any()
-=======
+
+
 def test_num_threads():
     from torchrl.envs import batched_envs
 
@@ -2195,7 +2195,6 @@
         # reset vals
         batched_envs._run_worker_pipe_shared_mem = _run_worker_pipe_shared_mem_save
         torch.set_num_threads(num_threads)
->>>>>>> b8e0fb5d
 
 
 if __name__ == "__main__":
