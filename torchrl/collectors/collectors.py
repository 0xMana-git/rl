# Copyright (c) Meta Platforms, Inc. and affiliates.
#
# This source code is licensed under the MIT license found in the
# LICENSE file in the root directory of this source tree.
import _pickle
import abc
import inspect
import os
import queue
import sys
import time
import warnings
from collections import OrderedDict
from copy import deepcopy

from multiprocessing import connection, queues
from multiprocessing.managers import SyncManager

from textwrap import indent
from typing import Any, Callable, Dict, Iterator, Optional, Sequence, Tuple, Union

import numpy as np
import torch
import torch.nn as nn
from tensordict.nn import TensorDictModule, TensorDictModuleBase
from tensordict.tensordict import TensorDict, TensorDictBase
from tensordict.utils import NestedKey
from torch import multiprocessing as mp
from torch.utils.data import IterableDataset

from torchrl._utils import (
    _check_for_faulty_process,
    _ProcessNoWarn,
    accept_remote_rref_udf_invocation,
    prod,
    RL_WARNINGS,
    VERBOSE,
)
from torchrl.collectors.utils import split_trajectories
from torchrl.data.tensor_specs import CompositeSpec, TensorSpec
from torchrl.data.utils import CloudpickleWrapper, DEVICE_TYPING
from torchrl.envs.common import EnvBase
from torchrl.envs.transforms import StepCounter, TransformedEnv
from torchrl.envs.utils import (
    _bring_reset_to_root,
    _convert_exploration_type,
    done_or_truncated,
    ExplorationType,
    set_exploration_type,
    step_mdp,
)

_TIMEOUT = 1.0
_MIN_TIMEOUT = 1e-3  # should be several orders of magnitude inferior wrt time spent collecting a trajectory
_MAX_IDLE_COUNT = int(os.environ.get("MAX_IDLE_COUNT", 1000))

DEFAULT_EXPLORATION_TYPE: ExplorationType = ExplorationType.RANDOM

_is_osx = sys.platform.startswith("darwin")


class RandomPolicy:
    """A random policy for data collectors.

    This is a wrapper around the action_spec.rand method.

    Args:
        action_spec: TensorSpec object describing the action specs

    Examples:
        >>> from tensordict import TensorDict
        >>> from torchrl.data.tensor_specs import BoundedTensorSpec
        >>> action_spec = BoundedTensorSpec(-torch.ones(3), torch.ones(3))
        >>> actor = RandomPolicy(action_spec=action_spec)
        >>> td = actor(TensorDict({}, batch_size=[])) # selects a random action in the cube [-1; 1]
    """

    def __init__(self, action_spec: TensorSpec, action_key: NestedKey = "action"):
        self.action_spec = action_spec
        self.action_key = action_key

    def __call__(self, td: TensorDictBase) -> TensorDictBase:
        if isinstance(self.action_spec, CompositeSpec):
            return td.update(self.action_spec.rand())
        else:
            return td.set(self.action_key, self.action_spec.rand())


class _Interruptor:
    """A class for managing the collection state of a process.

    This class provides methods to start and stop collection, and to check
    whether collection has been stopped. The collection state is protected
    by a lock to ensure thread-safety.
    """

    # interrupter vs interruptor: google trends seems to indicate that "or" is more
    # widely used than "er" even if my IDE complains about that...
    def __init__(self):
        self._collect = True
        self._lock = mp.Lock()

    def start_collection(self):
        with self._lock:
            self._collect = True

    def stop_collection(self):
        with self._lock:
            self._collect = False

    def collection_stopped(self):
        with self._lock:
            return self._collect is False


class _InterruptorManager(SyncManager):
    """A custom SyncManager for managing the collection state of a process.

    This class extends the SyncManager class and allows to share an Interruptor object
    between processes.
    """

    pass


_InterruptorManager.register("_Interruptor", _Interruptor)


def recursive_map_to_cpu(dictionary: OrderedDict) -> OrderedDict:
    """Maps the tensors to CPU through a nested dictionary."""
    return OrderedDict(
        **{
            k: recursive_map_to_cpu(item)
            if isinstance(item, OrderedDict)
            else item.cpu()
            if isinstance(item, torch.Tensor)
            else item
            for k, item in dictionary.items()
        }
    )


def _policy_is_tensordict_compatible(policy: nn.Module):
    sig = inspect.signature(policy.forward)

    if isinstance(policy, TensorDictModuleBase):
        return True
    if (
        len(sig.parameters) == 1
        and hasattr(policy, "in_keys")
        and hasattr(policy, "out_keys")
    ):
        warnings.warn(
            "Passing a policy that is not a TensorDictModuleBase subclass but has in_keys and out_keys "
            "will soon be deprecated. We'd like to motivate our users to inherit from this class (which "
            "has very few restrictions) to make the experience smoother.",
            category=DeprecationWarning,
        )
        # if the policy is a TensorDictModule or takes a single argument and defines
        # in_keys and out_keys then we assume it can already deal with TensorDict input
        # to forward and we return True
        return True
    elif not hasattr(policy, "in_keys") and not hasattr(policy, "out_keys"):
        # if it's not a TensorDictModule, and in_keys and out_keys are not defined then
        # we assume no TensorDict compatibility and will try to wrap it.
        return False

    # if in_keys or out_keys were defined but policy is not a TensorDictModule or
    # accepts multiple arguments then it's likely the user is trying to do something
    # that will have undetermined behaviour, we raise an error
    raise TypeError(
        "Received a policy that defines in_keys or out_keys and also expects multiple "
        "arguments to policy.forward. If the policy is compatible with TensorDict, it "
        "should take a single argument of type TensorDict to policy.forward and define "
        "both in_keys and out_keys. Alternatively, policy.forward can accept "
        "arbitrarily many tensor inputs and leave in_keys and out_keys undefined and "
        "TorchRL will attempt to automatically wrap the policy with a TensorDictModule."
    )


class DataCollectorBase(IterableDataset, metaclass=abc.ABCMeta):
    """Base class for data collectors."""

    _iterator = None

    def _get_policy_and_device(
        self,
        policy: Optional[
            Union[
                TensorDictModule,
                Callable[[TensorDictBase], TensorDictBase],
            ]
        ] = None,
        device: Optional[DEVICE_TYPING] = None,
        observation_spec: TensorSpec = None,
    ) -> Tuple[TensorDictModule, torch.device, Union[None, Callable[[], dict]]]:
        """Util method to get a policy and its device given the collector __init__ inputs.

        From a policy and a device, assigns the self.device attribute to
        the desired device and maps the policy onto it or (if the device is
        ommitted) assigns the self.device attribute to the policy device.

        Args:
            create_env_fn (Callable or list of callables): an env creator
                function (or a list of creators)
            create_env_kwargs (dictionary): kwargs for the env creator
            policy (TensorDictModule, optional): a policy to be used
            device (int, str or torch.device, optional): device where to place
                the policy
            observation_spec (TensorSpec, optional): spec of the observations

        """
        if policy is None:
            if not hasattr(self, "env") or self.env is None:
                raise ValueError(
                    "env must be provided to _get_policy_and_device if policy is None"
                )
            policy = RandomPolicy(self.env.input_spec["full_action_spec"])
        elif isinstance(policy, nn.Module):
            # TODO: revisit these checks when we have determined whether arbitrary
            # callables should be supported as policies.
            if not _policy_is_tensordict_compatible(policy):
                # policy is a nn.Module that doesn't operate on tensordicts directly
                # so we attempt to auto-wrap policy with TensorDictModule
                if observation_spec is None:
                    raise ValueError(
                        "Unable to read observation_spec from the environment. This is "
                        "required to check compatibility of the environment and policy "
                        "since the policy is a nn.Module that operates on tensors "
                        "rather than a TensorDictModule or a nn.Module that accepts a "
                        "TensorDict as input and defines in_keys and out_keys."
                    )

                try:
                    # signature modified by make_functional
                    sig = policy.forward.__signature__
                except AttributeError:
                    sig = inspect.signature(policy.forward)
                required_params = {
                    str(k)
                    for k, p in sig.parameters.items()
                    if p.default is inspect._empty
                }
                next_observation = {
                    key: value for key, value in observation_spec.rand().items()
                }
                # we check if all the mandatory params are there
                if not required_params.difference(set(next_observation)):
                    in_keys = [str(k) for k in sig.parameters if k in next_observation]
                    if not hasattr(self, "env") or self.env is None:
                        out_keys = ["action"]
                    else:
                        out_keys = self.env.action_keys
                    output = policy(**next_observation)

                    if isinstance(output, tuple):
                        out_keys.extend(f"output{i+1}" for i in range(len(output) - 1))

                    policy = TensorDictModule(
                        policy, in_keys=in_keys, out_keys=out_keys
                    )
                else:
                    raise TypeError(
                        f"""Arguments to policy.forward are incompatible with entries in
env.observation_spec (got incongruent signatures: fun signature is {set(sig.parameters)} vs specs {set(next_observation)}).
If you want TorchRL to automatically wrap your policy with a TensorDictModule
then the arguments to policy.forward must correspond one-to-one with entries
in env.observation_spec that are prefixed with 'next_'. For more complex
behaviour and more control you can consider writing your own TensorDictModule.
"""
                    )

        try:
            policy_device = next(policy.parameters()).device
        except Exception:
            policy_device = (
                torch.device(device) if device is not None else torch.device("cpu")
            )

        device = torch.device(device) if device is not None else policy_device
        get_weights_fn = None
        if policy_device != device:
            param_and_buf = dict(policy.named_parameters())
            param_and_buf.update(dict(policy.named_buffers()))

            def get_weights_fn(param_and_buf=param_and_buf):
                return TensorDict(param_and_buf, []).apply(lambda x: x.data)

            policy_cast = deepcopy(policy).requires_grad_(False).to(device)
            # here things may break bc policy.to("cuda") gives us weights on cuda:0 (same
            # but different)
            try:
                device = next(policy_cast.parameters()).device
            except StopIteration:  # noqa
                pass
        else:
            policy_cast = policy
        return policy_cast, device, get_weights_fn

    def update_policy_weights_(
        self, policy_weights: Optional[TensorDictBase] = None
    ) -> None:
        """Updates the policy weights if the policy of the data collector and the trained policy live on different devices.

        Args:
            policy_weights (TensorDictBase, optional): if provided, a TensorDict containing
                the weights of the policy to be used for the udpdate.

        """
        if policy_weights is not None:
            self.policy_weights.apply(lambda x: x.data).update_(policy_weights)
        elif self.get_weights_fn is not None:
            self.policy_weights.apply(lambda x: x.data).update_(self.get_weights_fn())

    def __iter__(self) -> Iterator[TensorDictBase]:
        return self.iterator()

    def next(self):
        try:
            if self._iterator is None:
                self._iterator = iter(self)
            out = next(self._iterator)
            # if any, we don't want the device ref to be passed in distributed settings
            out.clear_device_()
            return out
        except StopIteration:
            return None

    @abc.abstractmethod
    def shutdown(self):
        raise NotImplementedError

    @abc.abstractmethod
    def iterator(self) -> Iterator[TensorDictBase]:
        raise NotImplementedError

    @abc.abstractmethod
    def set_seed(self, seed: int, static_seed: bool = False) -> int:
        raise NotImplementedError

    @abc.abstractmethod
    def state_dict(self) -> OrderedDict:
        raise NotImplementedError

    @abc.abstractmethod
    def load_state_dict(self, state_dict: OrderedDict) -> None:
        raise NotImplementedError

    def __repr__(self) -> str:
        string = f"{self.__class__.__name__}()"
        return string


@accept_remote_rref_udf_invocation
class SyncDataCollector(DataCollectorBase):
    """Generic data collector for RL problems. Requires an environment constructor and a policy.

    Args:
        create_env_fn (Callable): a callable that returns an instance of
            :class:`~torchrl.envs.EnvBase` class.
        policy (Callable): Policy to be executed in the environment.
            Must accept :class:`tensordict.tensordict.TensorDictBase` object as input.
            If ``None`` is provided, the policy used will be a
            :class:`~torchrl.collectors.RandomPolicy` instance with the environment
            ``action_spec``.
        frames_per_batch (int): A keyword-only argument representing the total
            number of elements in a batch.
        total_frames (int): A keyword-only argument representing the total
            number of frames returned by the collector
            during its lifespan. If the ``total_frames`` is not divisible by
            ``frames_per_batch``, an exception is raised.
             Endless collectors can be created by passing ``total_frames=-1``.
        device (int, str or torch.device, optional): The device on which the
            policy will be placed.
            If it differs from the input policy device, the
            :meth:`~.update_policy_weights_` method should be queried
            at appropriate times during the training loop to accommodate for
            the lag between parameter configuration at various times.
            Defaults to ``None`` (i.e. policy is kept on its original device).
        storing_device (int, str or torch.device, optional): The device on which
            the output :class:`tensordict.TensorDict` will be stored. For long
            trajectories, it may be necessary to store the data on a different
            device than the one where the policy and env are executed.
            Defaults to ``"cpu"``.
        create_env_kwargs (dict, optional): Dictionary of kwargs for
            ``create_env_fn``.
        max_frames_per_traj (int, optional): Maximum steps per trajectory.
            Note that a trajectory can span over multiple batches (unless
            ``reset_at_each_iter`` is set to ``True``, see below).
            Once a trajectory reaches ``n_steps``, the environment is reset.
            If the environment wraps multiple environments together, the number
            of steps is tracked for each environment independently. Negative
            values are allowed, in which case this argument is ignored.
            Defaults to ``-1`` (i.e. no maximum number of steps).
        init_random_frames (int, optional): Number of frames for which the
            policy is ignored before it is called. This feature is mainly
            intended to be used in offline/model-based settings, where a
            batch of random trajectories can be used to initialize training.
            Defaults to ``-1`` (i.e. no random frames).
        reset_at_each_iter (bool, optional): Whether environments should be reset
            at the beginning of a batch collection.
            Defaults to ``False``.
        postproc (Callable, optional): A post-processing transform, such as
            a :class:`~torchrl.envs.Transform` or a :class:`~torchrl.data.postprocs.MultiStep`
            instance.
            Defaults to ``None``.
        split_trajs (bool, optional): Boolean indicating whether the resulting
            TensorDict should be split according to the trajectories.
            See :func:`~torchrl.collectors.utils.split_trajectories` for more
            information.
            Defaults to ``False``.
        exploration_type (ExplorationType, optional): interaction mode to be used when
            collecting data. Must be one of ``ExplorationType.RANDOM``, ``ExplorationType.MODE`` or
            ``ExplorationType.MEAN``.
            Defaults to ``ExplorationType.RANDOM``
        return_same_td (bool, optional): if ``True``, the same TensorDict
            will be returned at each iteration, with its values
            updated. This feature should be used cautiously: if the same
            tensordict is added to a replay buffer for instance,
            the whole content of the buffer will be identical.
            Default is False.
        interruptor (_Interruptor, optional):
            An _Interruptor object that can be used from outside the class to control rollout collection.
            The _Interruptor class has methods ´start_collection´ and ´stop_collection´, which allow to implement
            strategies such as preeptively stopping rollout collection.
            Default is ``False``.

    Examples:
        >>> from torchrl.envs.libs.gym import GymEnv
        >>> from tensordict.nn import TensorDictModule
        >>> from torch import nn
        >>> env_maker = lambda: GymEnv("Pendulum-v1", device="cpu")
        >>> policy = TensorDictModule(nn.Linear(3, 1), in_keys=["observation"], out_keys=["action"])
        >>> collector = SyncDataCollector(
        ...     create_env_fn=env_maker,
        ...     policy=policy,
        ...     total_frames=2000,
        ...     max_frames_per_traj=50,
        ...     frames_per_batch=200,
        ...     init_random_frames=-1,
        ...     reset_at_each_iter=False,
        ...     device="cpu",
        ...     storing_device="cpu",
        ... )
        >>> for i, data in enumerate(collector):
        ...     if i == 2:
        ...         print(data)
        ...         break
        TensorDict(
            fields={
                action: Tensor(shape=torch.Size([200, 1]), device=cpu, dtype=torch.float32, is_shared=False),
                collector: TensorDict(
                    fields={
                        traj_ids: Tensor(shape=torch.Size([200]), device=cpu, dtype=torch.int64, is_shared=False)},
                    batch_size=torch.Size([200]),
                    device=cpu,
                    is_shared=False),
                done: Tensor(shape=torch.Size([200, 1]), device=cpu, dtype=torch.bool, is_shared=False),
                next: TensorDict(
                    fields={
                        done: Tensor(shape=torch.Size([200, 1]), device=cpu, dtype=torch.bool, is_shared=False),
                        observation: Tensor(shape=torch.Size([200, 3]), device=cpu, dtype=torch.float32, is_shared=False),
                        reward: Tensor(shape=torch.Size([200, 1]), device=cpu, dtype=torch.float32, is_shared=False),
                        step_count: Tensor(shape=torch.Size([200, 1]), device=cpu, dtype=torch.int64, is_shared=False),
                        truncated: Tensor(shape=torch.Size([200, 1]), device=cpu, dtype=torch.bool, is_shared=False)},
                    batch_size=torch.Size([200]),
                    device=cpu,
                    is_shared=False),
                observation: Tensor(shape=torch.Size([200, 3]), device=cpu, dtype=torch.float32, is_shared=False),
                step_count: Tensor(shape=torch.Size([200, 1]), device=cpu, dtype=torch.int64, is_shared=False),
                truncated: Tensor(shape=torch.Size([200, 1]), device=cpu, dtype=torch.bool, is_shared=False)},
            batch_size=torch.Size([200]),
            device=cpu,
            is_shared=False)
        >>> del collector

    The collector delivers batches of data that are marked with a ``"time"``
    dimension.

    Examples:
        >>> assert data.names[-1] == "time"

    """

    def __init__(
        self,
        create_env_fn: Union[
            EnvBase, "EnvCreator", Sequence[Callable[[], EnvBase]]  # noqa: F821
        ],  # noqa: F821
        policy: Optional[
            Union[
                TensorDictModule,
                Callable[[TensorDictBase], TensorDictBase],
            ]
        ],
        *,
        frames_per_batch: int,
        total_frames: int,
        device: DEVICE_TYPING = None,
        storing_device: DEVICE_TYPING = None,
        create_env_kwargs: Optional[dict] = None,
        max_frames_per_traj: int = -1,
        init_random_frames: int = -1,
        reset_at_each_iter: bool = False,
        postproc: Optional[Callable[[TensorDictBase], TensorDictBase]] = None,
        split_trajs: Optional[bool] = None,
        exploration_type: ExplorationType = DEFAULT_EXPLORATION_TYPE,
        exploration_mode=None,
        return_same_td: bool = False,
        reset_when_done: bool = True,
        interruptor=None,
    ):
        from torchrl.envs.batched_envs import _BatchedEnv

        self.closed = True

        exploration_type = _convert_exploration_type(
            exploration_mode=exploration_mode, exploration_type=exploration_type
        )
        if create_env_kwargs is None:
            create_env_kwargs = {}
        if not isinstance(create_env_fn, EnvBase):
            env = create_env_fn(**create_env_kwargs)
        else:
            env = create_env_fn
            if create_env_kwargs:
                if not isinstance(env, _BatchedEnv):
                    raise RuntimeError(
                        "kwargs were passed to SyncDataCollector but they can't be set "
                        f"on environment of type {type(create_env_fn)}."
                    )
                env.update_kwargs(create_env_kwargs)

        if storing_device is None:
            if device is not None:
                storing_device = device
            elif policy is not None:
                try:
                    policy_device = next(policy.parameters()).device
                except (AttributeError, StopIteration):
                    policy_device = torch.device("cpu")
                storing_device = policy_device
            else:
                storing_device = torch.device("cpu")

        self.storing_device = torch.device(storing_device)
        self.env: EnvBase = env
        self.closed = False
        if not reset_when_done:
            raise ValueError("reset_when_done is deprectated.")
        self.reset_when_done = reset_when_done
        self.n_env = self.env.batch_size.numel()

        (self.policy, self.device, self.get_weights_fn,) = self._get_policy_and_device(
            policy=policy,
            device=device,
            observation_spec=self.env.observation_spec,
        )

        if isinstance(self.policy, nn.Module):
            self.policy_weights = TensorDict(dict(self.policy.named_parameters()), [])
            self.policy_weights.update(
                TensorDict(dict(self.policy.named_buffers()), [])
            )
        else:
            self.policy_weights = TensorDict({}, [])

        self.env: EnvBase = self.env.to(self.device)
        self.max_frames_per_traj = max_frames_per_traj
        if self.max_frames_per_traj > 0:
            # let's check that there is no StepCounter yet
            for key in self.env.output_spec.keys(True, True):
                if isinstance(key, str):
                    key = (key,)
                if "step_count" in key:
                    raise ValueError(
                        "A 'step_count' key is already present in the environment "
                        "and the 'max_frames_per_traj' argument may conflict with "
                        "a 'StepCounter' that has already been set. "
                        "Possible solutions: Set max_frames_per_traj to 0 or "
                        "remove the StepCounter limit from the environment transforms."
                    )
            env = self.env = TransformedEnv(
                self.env, StepCounter(max_steps=self.max_frames_per_traj)
            )

        if total_frames is None or total_frames < 0:
            total_frames = float("inf")
        else:
            remainder = total_frames % frames_per_batch
            if remainder != 0 and RL_WARNINGS:
                warnings.warn(
                    f"total_frames ({total_frames}) is not exactly divisible by frames_per_batch ({frames_per_batch})."
                    f"This means {frames_per_batch - remainder} additional frames will be collected."
                    "To silence this message, set the environment variable RL_WARNINGS to False."
                )
        self.total_frames = total_frames
        self.reset_at_each_iter = reset_at_each_iter
        self.init_random_frames = init_random_frames
        self.postproc = postproc
        if self.postproc is not None and hasattr(self.postproc, "to"):
            self.postproc.to(self.storing_device)
        if frames_per_batch % self.n_env != 0 and RL_WARNINGS:
            warnings.warn(
                f"frames_per_batch {frames_per_batch} is not exactly divisible by the number of batched environments {self.n_env}, "
                f" this results in more frames_per_batch per iteration that requested."
                "To silence this message, set the environment variable RL_WARNINGS to False."
            )
        self.requested_frames_per_batch = frames_per_batch
        self.frames_per_batch = -(-frames_per_batch // self.n_env)
        self.exploration_type = (
            exploration_type if exploration_type else DEFAULT_EXPLORATION_TYPE
        )
        self.return_same_td = return_same_td

        self._tensordict = env.reset()
        traj_ids = torch.arange(self.n_env, device=env.device).view(self.env.batch_size)
        self._tensordict.set(
            ("collector", "traj_ids"),
            traj_ids,
        )

        with torch.no_grad():
            self._tensordict_out = env.fake_tensordict()
        if (
            hasattr(self.policy, "spec")
            and self.policy.spec is not None
            and all(
                v is not None for v in self.policy.spec.values(True, True)
            )  # if a spec is None, we don't know anything about it
            # and set(self.policy.spec.keys(True, True)) == set(self.policy.out_keys)
            and any(
                key not in self._tensordict_out.keys(isinstance(key, tuple))
                for key in self.policy.spec.keys(True, True)
            )
        ):
            # if policy spec is non-empty, all the values are not None and the keys
            # match the out_keys we assume the user has given all relevant information
            # the policy could have more keys than the env:
            policy_spec = self.policy.spec
            if policy_spec.ndim < self._tensordict_out.ndim:
                policy_spec = policy_spec.expand(self._tensordict_out.shape)
            for key, spec in policy_spec.items(True, True):
                if key in self._tensordict_out.keys(isinstance(key, tuple)):
                    continue
                self._tensordict_out.set(key, spec.zero())
            self._tensordict_out = (
                self._tensordict_out.unsqueeze(-1)
                .expand(*env.batch_size, self.frames_per_batch)
                .clone()
            )
        elif (
            hasattr(self.policy, "spec")
            and self.policy.spec is not None
            and all(v is not None for v in self.policy.spec.values(True, True))
            and all(
                key in self._tensordict_out.keys(isinstance(key, tuple))
                for key in self.policy.spec.keys(True, True)
            )
        ):
            # reach this if the policy has specs and they match with the fake tensordict
            self._tensordict_out = (
                self._tensordict_out.unsqueeze(-1)
                .expand(*env.batch_size, self.frames_per_batch)
                .clone()
            )
        else:
            # otherwise, we perform a small number of steps with the policy to
            # determine the relevant keys with which to pre-populate _tensordict_out.
            # This is the safest thing to do if the spec has None fields or if there is
            # no spec at all.
            # See #505 for additional context.
            with torch.no_grad():
                self._tensordict_out = self._tensordict_out.to(self.device)
                self._tensordict_out = self.policy(self._tensordict_out).unsqueeze(-1)
            self._tensordict_out = (
                self._tensordict_out.expand(*env.batch_size, self.frames_per_batch)
                .clone()
                .zero_()
            )
        # in addition to outputs of the policy, we add traj_ids and step_count to
        # _tensordict_out which will be collected during rollout
        self._tensordict_out = self._tensordict_out.to(self.storing_device)
        self._tensordict_out.set(
            ("collector", "traj_ids"),
            torch.zeros(
                *self._tensordict_out.batch_size,
                dtype=torch.int64,
                device=self.storing_device,
            ),
        )
        self._tensordict_out.refine_names(..., "time")

        if split_trajs is None:
            split_trajs = False
        self.split_trajs = split_trajs
        self._exclude_private_keys = True
        self.interruptor = interruptor
        self._frames = 0
        self._iter = -1

    # for RPC
    def next(self):
        return super().next()

    # for RPC
    def update_policy_weights_(
        self, policy_weights: Optional[TensorDictBase] = None
    ) -> None:
        super().update_policy_weights_(policy_weights)

    def set_seed(self, seed: int, static_seed: bool = False) -> int:
        """Sets the seeds of the environments stored in the DataCollector.

        Args:
            seed (int): integer representing the seed to be used for the environment.
            static_seed(bool, optional): if ``True``, the seed is not incremented.
                Defaults to False

        Returns:
            Output seed. This is useful when more than one environment is contained in the DataCollector, as the
            seed will be incremented for each of these. The resulting seed is the seed of the last environment.

        Examples:
            >>> from torchrl.envs import ParallelEnv
            >>> from torchrl.envs.libs.gym import GymEnv
            >>> from tensordict.nn import TensorDictModule
            >>> env_fn = lambda: GymEnv("Pendulum-v1")
            >>> env_fn_parallel = ParallelEnv(6, env_fn)
            >>> policy = TensorDictModule(nn.Linear(3, 1), in_keys=["observation"], out_keys=["action"])
            >>> collector = SyncDataCollector(env_fn_parallel, policy, total_frames=300, frames_per_batch=100)
            >>> out_seed = collector.set_seed(1)  # out_seed = 6

        """
        return self.env.set_seed(seed, static_seed=static_seed)

    def iterator(self) -> Iterator[TensorDictBase]:
        """Iterates through the DataCollector.

        Yields: TensorDictBase objects containing (chunks of) trajectories

        """
        if self.storing_device.type == "cuda":
            stream = torch.cuda.Stream(self.storing_device, priority=-1)
            event = stream.record_event()
        else:
            event = None
            stream = None
        with torch.cuda.stream(stream):
            total_frames = self.total_frames

            while self._frames < self.total_frames:
                self._iter += 1
                tensordict_out = self.rollout()
                self._frames += tensordict_out.numel()
                if self._frames >= total_frames:
                    self.env.close()

                if self.split_trajs:
                    tensordict_out = split_trajectories(
                        tensordict_out, prefix="collector"
                    )
                if self.postproc is not None:
                    tensordict_out = self.postproc(tensordict_out)
                if self._exclude_private_keys:
                    excluded_keys = [
                        key for key in tensordict_out.keys() if key.startswith("_")
                    ]
                    tensordict_out = tensordict_out.exclude(
                        *excluded_keys, inplace=True
                    )
                if self.return_same_td:
                    # This is used with multiprocessed collectors to use the buffers
                    # stored in the tensordict.
                    if event is not None:
                        event.record()
                        event.synchronize()
                    yield tensordict_out
                else:
                    # we must clone the values, as the tensordict is updated in-place.
                    # otherwise the following code may break:
                    # >>> for i, data in enumerate(collector):
                    # >>>      if i == 0:
                    # >>>          data0 = data
                    # >>>      elif i == 1:
                    # >>>          data1 = data
                    # >>>      else:
                    # >>>          break
                    # >>> assert data0["done"] is not data1["done"]
                    yield tensordict_out.clone()

    def _step_and_maybe_reset(self) -> None:

        self._tensordict = step_mdp(
            self._tensordict,
            reward_keys=self.env.reward_keys,
            done_keys=self.env.done_keys,
            action_keys=self.env.action_keys,
        )
        if not self.reset_when_done:
            return
        td_reset = self._tensordict.clone(False)
        any_done = done_or_truncated(
            td_reset,
            full_done_spec=self.env.output_spec["full_done_spec"],
            key="_reset",
        )

        if any_done:
            traj_ids = self._tensordict.get(("collector", "traj_ids"))
            traj_ids = traj_ids.clone()
            # collectors do not support passing other tensors than `"_reset"`
            # to `reset()`.
            traj_done_or_terminated = _bring_reset_to_root(td_reset)
            td_reset = self.env.reset(td_reset)

            if td_reset.batch_dims:
                # better cloning here than when passing the td for stacking
                # cloning is necessary to avoid modifying entries in-place
                self._tensordict = torch.where(
                    traj_done_or_terminated, td_reset, self._tensordict
                )
            else:
                self._tensordict.update(td_reset)

            traj_ids[traj_done_or_terminated] = traj_ids.max() + torch.arange(
                1, traj_done_or_terminated.sum() + 1, device=traj_ids.device
            )
            self._tensordict.set(("collector", "traj_ids"), traj_ids)

    @torch.no_grad()
    def rollout(self) -> TensorDictBase:
        """Computes a rollout in the environment using the provided policy.

        Returns:
            TensorDictBase containing the computed rollout.

        """
        if self.reset_at_each_iter:
            self._tensordict.update(self.env.reset())

        # self._tensordict.fill_(("collector", "step_count"), 0)
        self._tensordict_out.fill_(("collector", "traj_ids"), -1)
        tensordicts = []
        with set_exploration_type(self.exploration_type):
            for t in range(self.frames_per_batch):
                if self._frames < self.init_random_frames:
                    self.env.rand_step(self._tensordict)
                else:
                    self.policy(self._tensordict)
                    self.env.step(self._tensordict)
                # we must clone all the values, since the step / traj_id updates are done in-place
                tensordicts.append(self._tensordict.to(self.storing_device))

                self._step_and_maybe_reset()
                if (
                    self.interruptor is not None
                    and self.interruptor.collection_stopped()
                ):
                    try:
                        torch.stack(
                            tensordicts,
                            self._tensordict_out.ndim - 1,
                            out=self._tensordict_out[: t + 1],
                        )
                    except RuntimeError:
                        with self._tensordict_out.unlock_():
                            torch.stack(
                                tensordicts,
                                self._tensordict_out.ndim - 1,
                                out=self._tensordict_out[: t + 1],
                            )
                    break
            else:
                try:
                    self._tensordict_out = torch.stack(
                        tensordicts,
                        self._tensordict_out.ndim - 1,
                        out=self._tensordict_out,
                    )
                except RuntimeError:
                    with self._tensordict_out.unlock_():
                        self._tensordict_out = torch.stack(
                            tensordicts,
                            self._tensordict_out.ndim - 1,
                            out=self._tensordict_out,
                        )
                except KeyError:
                    print("\n\n err during stack")
                    print("tensordict list", tensordicts)
                    print("dest", self._tensordict_out)
                    print("env", self.env)
                    raise
        return self._tensordict_out

    def reset(self, index=None, **kwargs) -> None:
        """Resets the environments to a new initial state."""
        # metadata
        md = self._tensordict.get("collector").clone()
        if index is not None:
            # check that the env supports partial reset
            if prod(self.env.batch_size) == 0:
                raise RuntimeError("resetting unique env with index is not permitted.")
            _reset = torch.zeros(
                self.env.done_spec.shape,
                dtype=torch.bool,
                device=self.env.device,
            )
            _reset[index] = 1
            self._tensordict[index].zero_()
            self._tensordict.set("_reset", _reset)
        else:
            _reset = None
            self._tensordict.zero_()

        self._tensordict.update(self.env.reset(**kwargs))
        md["traj_ids"] = md["traj_ids"] - md["traj_ids"].min()
        self._tensordict["collector"] = md

    def shutdown(self) -> None:
        """Shuts down all workers and/or closes the local environment."""
        if not self.closed:
            self.closed = True
            del self._tensordict, self._tensordict_out
            if not self.env.is_closed:
                self.env.close()
            del self.env
        return

    def __del__(self):
        try:
            self.shutdown()
        except Exception:
            # an AttributeError will typically be raised if the collector is deleted when the program ends.
            # In the future, insignificant changes to the close method may change the error type.
            # We excplicitely assume that any error raised during closure in
            # __del__ will not affect the program.
            pass

    def state_dict(self) -> OrderedDict:
        """Returns the local state_dict of the data collector (environment and policy).

        Returns:
            an ordered dictionary with fields :obj:`"policy_state_dict"` and
            `"env_state_dict"`.

        """
        from torchrl.envs.batched_envs import _BatchedEnv

        if isinstance(self.env, TransformedEnv):
            env_state_dict = self.env.transform.state_dict()
        elif isinstance(self.env, _BatchedEnv):
            env_state_dict = self.env.state_dict()
        else:
            env_state_dict = OrderedDict()

        if hasattr(self.policy, "state_dict"):
            policy_state_dict = self.policy.state_dict()
            state_dict = OrderedDict(
                policy_state_dict=policy_state_dict,
                env_state_dict=env_state_dict,
            )
        else:
            state_dict = OrderedDict(env_state_dict=env_state_dict)

        state_dict.update({"frames": self._frames, "iter": self._iter})

        return state_dict

    def load_state_dict(self, state_dict: OrderedDict, **kwargs) -> None:
        """Loads a state_dict on the environment and policy.

        Args:
            state_dict (OrderedDict): ordered dictionary containing the fields
                `"policy_state_dict"` and :obj:`"env_state_dict"`.

        """
        strict = kwargs.get("strict", True)
        if strict or "env_state_dict" in state_dict:
            self.env.load_state_dict(state_dict["env_state_dict"], **kwargs)
        if strict or "policy_state_dict" in state_dict:
            self.policy.load_state_dict(state_dict["policy_state_dict"], **kwargs)
        self._frames = state_dict["frames"]
        self._iter = state_dict["iter"]

    def __repr__(self) -> str:
        env_str = indent(f"env={self.env}", 4 * " ")
        policy_str = indent(f"policy={self.policy}", 4 * " ")
        td_out_str = indent(f"td_out={self._tensordict_out}", 4 * " ")
        string = (
            f"{self.__class__.__name__}("
            f"\n{env_str},"
            f"\n{policy_str},"
            f"\n{td_out_str},"
            f"\nexploration={self.exploration_type})"
        )
        return string


class _MultiDataCollector(DataCollectorBase):
    """Runs a given number of DataCollectors on separate processes.

    Args:
        create_env_fn (List[Callabled]): list of Callables, each returning an
            instance of :class:`~torchrl.envs.EnvBase`.
        policy (Callable, optional): Instance of TensorDictModule class.
            Must accept TensorDictBase object as input.
            If ``None`` is provided, the policy used will be a
            :class:`RandomPolicy` instance with the environment
            ``action_spec``.
        frames_per_batch (int): A keyword-only argument representing the
            total number of elements in a batch.
        total_frames (int): A keyword-only argument representing the
            total number of frames returned by the collector
            during its lifespan. If the ``total_frames`` is not divisible by
            ``frames_per_batch``, an exception is raised.
             Endless collectors can be created by passing ``total_frames=-1``.
        device (int, str, torch.device or sequence of such, optional):
            The device on which the policy will be placed.
            If it differs from the input policy device, the
            :meth:`~.update_policy_weights_` method should be queried
            at appropriate times during the training loop to accommodate for
            the lag between parameter configuration at various times.
            If necessary, a list of devices can be passed in which case each
            element will correspond to the designated device of a sub-collector.
            Defaults to ``None`` (i.e. policy is kept on its original device).
        storing_device (int, str, torch.device or sequence of such, optional):
            The device on which the output :class:`tensordict.TensorDict` will
            be stored. For long trajectories, it may be necessary to store the
            data on a different device than the one where the policy and env
            are executed.
            If necessary, a list of devices can be passed in which case each
            element will correspond to the designated storing device of a
            sub-collector.
            Defaults to ``"cpu"``.
        create_env_kwargs (dict, optional): A dictionary with the
            keyword arguments used to create an environment. If a list is
            provided, each of its elements will be assigned to a sub-collector.
        max_frames_per_traj (int, optional): Maximum steps per trajectory.
            Note that a trajectory can span over multiple batches (unless
            ``reset_at_each_iter`` is set to ``True``, see below).
            Once a trajectory reaches ``n_steps``, the environment is reset.
            If the environment wraps multiple environments together, the number
            of steps is tracked for each environment independently. Negative
            values are allowed, in which case this argument is ignored.
            Defaults to ``-1`` (i.e. no maximum number of steps).
        init_random_frames (int, optional): Number of frames for which the
            policy is ignored before it is called. This feature is mainly
            intended to be used in offline/model-based settings, where a
            batch of random trajectories can be used to initialize training.
            Defaults to ``-1`` (i.e. no random frames).
        reset_at_each_iter (bool, optional): Whether environments should be reset
            at the beginning of a batch collection.
            Defaults to ``False``.
        postproc (Callable, optional): A post-processing transform, such as
            a :class:`~torchrl.envs.Transform` or a :class:`~torchrl.data.postprocs.MultiStep`
            instance.
            Defaults to ``None``.
        split_trajs (bool, optional): Boolean indicating whether the resulting
            TensorDict should be split according to the trajectories.
            See :func:`~torchrl.collectors.utils.split_trajectories` for more
            information.
            Defaults to ``False``.
        exploration_type (ExplorationType, optional): interaction mode to be used when
            collecting data. Must be one of ``ExplorationType.RANDOM``, ``ExplorationType.MODE`` or
            ``ExplorationType.MEAN``.
            Defaults to ``ExplorationType.RANDOM``
        return_same_td (bool, optional): if ``True``, the same TensorDict
            will be returned at each iteration, with its values
            updated. This feature should be used cautiously: if the same
            tensordict is added to a replay buffer for instance,
            the whole content of the buffer will be identical.
            Default is ``False``.
        reset_when_done (bool, optional): if ``True`` (default), an environment
            that return a ``True`` value in its ``"done"`` or ``"truncated"``
            entry will be reset at the corresponding indices.
        update_at_each_batch (boolm optional): if ``True``, :meth:`~.update_policy_weight_()`
            will be called before (sync) or after (async) each data collection.
            Defaults to ``False``.
        preemptive_threshold (float, optional): a value between 0.0 and 1.0 that specifies the ratio of workers
            that will be allowed to finished collecting their rollout before the rest are forced to end early.
        num_threads (int, optional): number of threads for this process.
            Defaults to the number of workers.
<<<<<<< HEAD
            This parameter has no effect for the :class:`~SerialEnv` class.
=======
>>>>>>> 1c4f35f9
        num_sub_threads (int, optional): number of threads of the subprocesses.
            Should be equal to one plus the number of processes launched within
            each subprocess (or one if a single process is launched).
            Defaults to 1 for safety: if none is indicated, launching multiple
            workers may charge the cpu load too much and harm performance.

    """

    def __init__(
        self,
        create_env_fn: Sequence[Callable[[], EnvBase]],
        policy: Optional[
            Union[
                TensorDictModule,
                Callable[[TensorDictBase], TensorDictBase],
            ]
        ],
        *,
        frames_per_batch: int = 200,
        total_frames: Optional[int] = -1,
        device: DEVICE_TYPING = None,
        storing_device: Optional[Union[DEVICE_TYPING, Sequence[DEVICE_TYPING]]] = None,
        create_env_kwargs: Optional[Sequence[dict]] = None,
        max_frames_per_traj: int = -1,
        init_random_frames: int = -1,
        reset_at_each_iter: bool = False,
        postproc: Optional[Callable[[TensorDictBase], TensorDictBase]] = None,
        split_trajs: Optional[bool] = None,
        exploration_type: ExplorationType = DEFAULT_EXPLORATION_TYPE,
        exploration_mode=None,
        reset_when_done: bool = True,
        preemptive_threshold: float = None,
        update_at_each_batch: bool = False,
        devices=None,
        storing_devices=None,
        num_threads: int = None,
        num_sub_threads: int = 1,
    ):
        exploration_type = _convert_exploration_type(
            exploration_mode=exploration_mode, exploration_type=exploration_type
        )
        self.closed = True
        if num_threads is None:
            num_threads = len(create_env_fn) + 1  # 1 more thread for this proc
        self.num_sub_threads = num_sub_threads
        self.num_threads = num_threads
        self.create_env_fn = create_env_fn
        self.num_workers = len(create_env_fn)
        self.create_env_kwargs = (
            create_env_kwargs
            if create_env_kwargs is not None
            else [{} for _ in range(self.num_workers)]
        )
        # Preparing devices:
        # We want the user to be able to choose, for each worker, on which
        # device will the policy live and which device will be used to store
        # data. Those devices may or may not match.
        # One caveat is that, if there is only one device for the policy, and
        # if there are multiple workers, sending the same device and policy
        # to be copied to each worker will result in multiple copies of the
        # same policy on the same device.
        # To go around this, we do the copies of the policy in the server
        # (this object) to each possible device, and send to all the
        # processes their copy of the policy.
        if devices is not None:
            if device is not None:
                raise ValueError("Cannot pass both devices and device")
            warnings.warn(
                "`devices` keyword argument will soon be deprecated from multiprocessed collectors. "
                "Please use `device` instead."
            )
            device = devices
        if storing_devices is not None:
            if storing_device is not None:
                raise ValueError("Cannot pass both storing_devices and storing_device")
            warnings.warn(
                "`storing_devices` keyword argument will soon be deprecated from multiprocessed collectors. "
                "Please use `storing_device` instead."
            )
            storing_device = storing_devices

        def device_err_msg(device_name, devices_list):
            return (
                f"The length of the {device_name} argument should match the "
                f"number of workers of the collector. Got len("
                f"create_env_fn)={self.num_workers} and len("
                f"storing_device)={len(devices_list)}"
            )

        if isinstance(device, (str, int, torch.device)):
            device = [torch.device(device) for _ in range(self.num_workers)]
        elif device is None:
            device = [None for _ in range(self.num_workers)]
        elif isinstance(device, Sequence):
            if len(device) != self.num_workers:
                raise RuntimeError(device_err_msg("devices", device))
            device = [torch.device(_device) for _device in device]
        else:
            raise ValueError(
                "devices should be either None, a torch.device or equivalent "
                "or an iterable of devices. "
                f"Found {type(device)} instead."
            )
        self._policy_dict = {}
        self._policy_weights_dict = {}
        self._get_weights_fn_dict = {}

        for i, (_device, create_env, kwargs) in enumerate(
            zip(device, self.create_env_fn, self.create_env_kwargs)
        ):
            if _device in self._policy_dict:
                device[i] = _device
                continue

            if hasattr(create_env, "observation_spec"):
                observation_spec = create_env.observation_spec
            else:
                try:
                    observation_spec = create_env(**kwargs).observation_spec
                except:  # noqa
                    observation_spec = None

            _policy, _device, _get_weight_fn = self._get_policy_and_device(
                policy=policy, device=_device, observation_spec=observation_spec
            )
            self._policy_dict[_device] = _policy
            if isinstance(_policy, nn.Module):
                param_dict = dict(_policy.named_parameters())
                param_dict.update(_policy.named_buffers())
                self._policy_weights_dict[_device] = TensorDict(param_dict, [])
            else:
                self._policy_weights_dict[_device] = TensorDict({}, [])

            self._get_weights_fn_dict[_device] = _get_weight_fn
            device[i] = _device
        self.device = device

        if storing_device is None:
            self.storing_device = self.device
        else:
            if isinstance(storing_device, (str, int, torch.device)):
                self.storing_device = [
                    torch.device(storing_device) for _ in range(self.num_workers)
                ]
            elif isinstance(storing_device, Sequence):
                if len(storing_device) != self.num_workers:
                    raise RuntimeError(
                        device_err_msg("storing_devices", storing_device)
                    )
                self.storing_device = [
                    torch.device(_storing_device) for _storing_device in storing_device
                ]
            else:
                raise ValueError(
                    "storing_devices should be either a torch.device or equivalent or an iterable of devices. "
                    f"Found {type(storing_device)} instead."
                )

        if total_frames is None or total_frames < 0:
            total_frames = float("inf")
        else:
            remainder = total_frames % frames_per_batch
            if remainder != 0 and RL_WARNINGS:
                warnings.warn(
                    f"total_frames ({total_frames}) is not exactly divisible by frames_per_batch ({frames_per_batch})."
                    f"This means {frames_per_batch - remainder} additional frames will be collected."
                    "To silence this message, set the environment variable RL_WARNINGS to False."
                )
        self.total_frames = total_frames
        self.reset_at_each_iter = reset_at_each_iter
        self.postprocs = postproc
        self.max_frames_per_traj = max_frames_per_traj
        self.requested_frames_per_batch = frames_per_batch
        self.reset_when_done = reset_when_done
        if split_trajs is None:
            split_trajs = False
        elif not self.reset_when_done and split_trajs:
            raise RuntimeError(
                "Cannot split trajectories when reset_when_done is False."
            )
        self.split_trajs = split_trajs
        self.init_random_frames = init_random_frames
        self.update_at_each_batch = update_at_each_batch
        self.exploration_type = exploration_type
        self.frames_per_worker = np.inf
        if preemptive_threshold is not None:
            if _is_osx:
                raise NotImplementedError(
                    "Cannot use preemption on OSX due to Queue.qsize() not being implemented on this platform."
                )
            self.preemptive_threshold = np.clip(preemptive_threshold, 0.0, 1.0)
            manager = _InterruptorManager()
            manager.start()
            self.interruptor = manager._Interruptor()
        else:
            self.preemptive_threshold = 1.0
            self.interruptor = None
        self._run_processes()
        self._exclude_private_keys = True
        self._frames = 0
        self._iter = -1

    @property
    def frames_per_batch_worker(self):
        raise NotImplementedError

    def update_policy_weights_(self, policy_weights=None) -> None:
        for _device in self._policy_dict:
            if policy_weights is not None:
                self._policy_weights_dict[_device].apply(lambda x: x.data).update_(
                    policy_weights
                )
            elif self._get_weights_fn_dict[_device] is not None:
                self._policy_weights_dict[_device].update_(
                    self._get_weights_fn_dict[_device]()
                )

    @property
    def _queue_len(self) -> int:
        raise NotImplementedError

    def _run_processes(self) -> None:
        torch.set_num_threads(self.num_threads)
<<<<<<< HEAD
        print(f"Collector has {torch.get_num_threads()} threads")
=======
>>>>>>> 1c4f35f9
        queue_out = mp.Queue(self._queue_len)  # sends data from proc to main
        self.procs = []
        self.pipes = []
        for i, (env_fun, env_fun_kwargs) in enumerate(
            zip(self.create_env_fn, self.create_env_kwargs)
        ):
            _device = self.device[i]
            _storing_device = self.storing_device[i]
            pipe_parent, pipe_child = mp.Pipe()  # send messages to procs
            if env_fun.__class__.__name__ != "EnvCreator" and not isinstance(
                env_fun, EnvBase
            ):  # to avoid circular imports
                env_fun = CloudpickleWrapper(env_fun)

            kwargs = {
                "pipe_parent": pipe_parent,
                "pipe_child": pipe_child,
                "queue_out": queue_out,
                "create_env_fn": env_fun,
                "create_env_kwargs": env_fun_kwargs,
                "policy": self._policy_dict[_device],
                "max_frames_per_traj": self.max_frames_per_traj,
                "frames_per_batch": self.frames_per_batch_worker,
                "reset_at_each_iter": self.reset_at_each_iter,
                "device": _device,
                "storing_device": _storing_device,
                "exploration_type": self.exploration_type,
                "reset_when_done": self.reset_when_done,
                "idx": i,
                "interruptor": self.interruptor,
            }
            proc = _ProcessNoWarn(
                target=_main_async_collector,
                num_threads=self.num_sub_threads,
                kwargs=kwargs,
            )
            # proc.daemon can't be set as daemonic processes may be launched by the process itself
            try:
                proc.start()
            except _pickle.PicklingError as err:
                if "<lambda>" in str(err):
                    raise RuntimeError(
                        """Can't open a process with doubly cloud-pickled lambda function.
This error is likely due to an attempt to use a ParallelEnv in a
multiprocessed data collector. To do this, consider wrapping your
lambda function in an `torchrl.envs.EnvCreator` wrapper as follows:
`env = ParallelEnv(N, EnvCreator(my_lambda_function))`.
This will not only ensure that your lambda function is cloud-pickled once, but
also that the state dict is synchronised across processes if needed."""
                    ) from err
            pipe_child.close()
            self.procs.append(proc)
            self.pipes.append(pipe_parent)
        for pipe_parent in self.pipes:
            msg = pipe_parent.recv()
            if msg != "instantiated":
                raise RuntimeError(msg)
        self.queue_out = queue_out
        self.closed = False

    def __del__(self):
        try:
            self.shutdown()
        except Exception:
            # an AttributeError will typically be raised if the collector is deleted when the program ends.
            # In the future, insignificant changes to the close method may change the error type.
            # We excplicitely assume that any error raised during closure in
            # __del__ will not affect the program.
            pass

    def shutdown(self) -> None:
        """Shuts down all processes. This operation is irreversible."""
        self._shutdown_main()

    def _shutdown_main(self) -> None:
        if self.closed:
            return
        _check_for_faulty_process(self.procs)
        self.closed = True
        for idx in range(self.num_workers):
            if not self.procs[idx].is_alive():
                continue
            try:
                self.pipes[idx].send((None, "close"))

                if self.pipes[idx].poll(10.0):
                    msg = self.pipes[idx].recv()
                    if msg != "closed":
                        raise RuntimeError(f"got {msg} but expected 'close'")
                else:
                    continue
            except BrokenPipeError:
                continue

        for proc in self.procs:
            proc.join(10.0)
        self.queue_out.close()
        for pipe in self.pipes:
            pipe.close()

    def set_seed(self, seed: int, static_seed: bool = False) -> int:
        """Sets the seeds of the environments stored in the DataCollector.

        Args:
            seed: integer representing the seed to be used for the environment.
            static_seed (bool, optional): if ``True``, the seed is not incremented.
                Defaults to False

        Returns:
            Output seed. This is useful when more than one environment is
            contained in the DataCollector, as the seed will be incremented for
            each of these. The resulting seed is the seed of the last
            environment.

        Examples:
            >>> from torchrl.envs import ParallelEnv
            >>> from torchrl.envs.libs.gym import GymEnv
            >>> from tensordict.nn import TensorDictModule
            >>> env_fn = lambda: GymEnv("Pendulum-v1")
            >>> env_fn_parallel = lambda: ParallelEnv(6, env_fn)
            >>> policy = TensorDictModule(nn.Linear(3, 1), in_keys=["observation"], out_keys=["action"])
            >>> collector = SyncDataCollector(env_fn_parallel, policy, frames_per_batch=100, total_frames=300)
            >>> out_seed = collector.set_seed(1)  # out_seed = 6

        """
        _check_for_faulty_process(self.procs)
        for idx in range(self.num_workers):
            self.pipes[idx].send(((seed, static_seed), "seed"))
            new_seed, msg = self.pipes[idx].recv()
            if msg != "seeded":
                raise RuntimeError(f"Expected msg='seeded', got {msg}")
            seed = new_seed
        self.reset()
        return seed

    def reset(self, reset_idx: Optional[Sequence[bool]] = None) -> None:
        """Resets the environments to a new initial state.

        Args:
            reset_idx: Optional. Sequence indicating which environments have
                to be reset. If None, all environments are reset.

        """
        _check_for_faulty_process(self.procs)

        if reset_idx is None:
            reset_idx = [True for _ in range(self.num_workers)]
        for idx in range(self.num_workers):
            if reset_idx[idx]:
                self.pipes[idx].send((None, "reset"))
        for idx in range(self.num_workers):
            if reset_idx[idx]:
                j, msg = self.pipes[idx].recv()
                if msg != "reset":
                    raise RuntimeError(f"Expected msg='reset', got {msg}")

    def state_dict(self) -> OrderedDict:
        """Returns the state_dict of the data collector.

        Each field represents a worker containing its own state_dict.

        """
        for idx in range(self.num_workers):
            self.pipes[idx].send((None, "state_dict"))
        state_dict = OrderedDict()
        for idx in range(self.num_workers):
            _state_dict, msg = self.pipes[idx].recv()
            if msg != "state_dict":
                raise RuntimeError(f"Expected msg='state_dict', got {msg}")
            state_dict[f"worker{idx}"] = _state_dict
        state_dict.update({"frames": self._frames, "iter": self._iter})

        return state_dict

    def load_state_dict(self, state_dict: OrderedDict) -> None:
        """Loads the state_dict on the workers.

        Args:
            state_dict (OrderedDict): state_dict of the form
                ``{"worker0": state_dict0, "worker1": state_dict1}``.

        """
        for idx in range(self.num_workers):
            self.pipes[idx].send((state_dict[f"worker{idx}"], "load_state_dict"))
        for idx in range(self.num_workers):
            _, msg = self.pipes[idx].recv()
            if msg != "loaded":
                raise RuntimeError(f"Expected msg='loaded', got {msg}")
        self._frames = state_dict["frames"]
        self._iter = state_dict["iter"]


@accept_remote_rref_udf_invocation
class MultiSyncDataCollector(_MultiDataCollector):
    """Runs a given number of DataCollectors on separate processes synchronously.

    .. aafig::

            +----------------------------------------------------------------------+
            |            "MultiSyncDataCollector"                 |                |
            |~~~~~~~~~~~~~~~~~~~~~~~~~~~~~~~~~~~~~~~~~~~~~~~~~~~~~|                |
            |   "Collector 1" |  "Collector 2"  |  "Collector 3"  |     Main       |
            |~~~~~~~~~~~~~~~~~|~~~~~~~~~~~~~~~~~|~~~~~~~~~~~~~~~~~|~~~~~~~~~~~~~~~~|
            | "env1" | "env2" | "env3" | "env4" | "env5" | "env6" |                |
            |~~~~~~~~|~~~~~~~~|~~~~~~~~|~~~~~~~~|~~~~~~~~|~~~~~~~~|~~~~~~~~~~~~~~~~|
            |"reset" |"reset" |"reset" |"reset" |"reset" |"reset" |                |
            |        |        |        |        |        |        |                |
            |       "actor"   |        |        |       "actor"   |                |
            |                 |        |        |                 |                |
            | "step" | "step" |       "actor"   |                 |                |
            |        |        |                 |                 |                |
            |        |        |                 | "step" | "step" |                |
            |        |        |                 |        |        |                |
            |       "actor"   | "step" | "step" |       "actor"   |                |
            |                 |        |        |                 |                |
            |                 |       "actor"   |                 |                |
            |                 |                 |                 |                |
            |                       "yield batch of traj 1"------->"collect, train"|
            |                                                     |                |
            | "step" | "step" | "step" | "step" | "step" | "step" |                |
            |        |        |        |        |        |        |                |
            |       "actor"   |       "actor"   |        |        |                |
            |                 | "step" | "step" |       "actor"   |                |
            |                 |        |        |                 |                |
            | "step" | "step" |       "actor"   | "step" | "step" |                |
            |        |        |                 |        |        |                |
            |       "actor"   |                 |       "actor"   |                |
            |                       "yield batch of traj 2"------->"collect, train"|
            |                                                     |                |
            +----------------------------------------------------------------------+

    Envs can be identical or different.

    The collection starts when the next item of the collector is queried,
    and no environment step is computed in between the reception of a batch of
    trajectory and the start of the next collection.
    This class can be safely used with online RL algorithms.

    Examples:
        >>> from torchrl.envs.libs.gym import GymEnv
        >>> from torchrl.envs import StepCounter
        >>> from tensordict.nn import TensorDictModule
        >>> from torch import nn
        >>> env_maker = lambda: TransformedEnv(GymEnv("Pendulum-v1", device="cpu"), StepCounter(max_steps=50))
        >>> policy = TensorDictModule(nn.Linear(3, 1), in_keys=["observation"], out_keys=["action"])
        >>> collector = MultiSyncDataCollector(
        ...     create_env_fn=[env_maker, env_maker],
        ...     policy=policy,
        ...     total_frames=2000,
        ...     max_frames_per_traj=50,
        ...     frames_per_batch=200,
        ...     init_random_frames=-1,
        ...     reset_at_each_iter=False,
        ...     devices="cpu",
        ...     storing_devices="cpu",
        ... )
        >>> for i, data in enumerate(collector):
        ...     if i == 2:
        ...         print(data)
        ...         break
        TensorDict(
            fields={
                action: Tensor(shape=torch.Size([200, 1]), device=cpu, dtype=torch.float32, is_shared=False),
                collector: TensorDict(
                    fields={
                        traj_ids: Tensor(shape=torch.Size([200]), device=cpu, dtype=torch.int64, is_shared=False)},
                    batch_size=torch.Size([200]),
                    device=cpu,
                    is_shared=False),
                done: Tensor(shape=torch.Size([200, 1]), device=cpu, dtype=torch.bool, is_shared=False),
                next: TensorDict(
                    fields={
                        done: Tensor(shape=torch.Size([200, 1]), device=cpu, dtype=torch.bool, is_shared=False),
                        observation: Tensor(shape=torch.Size([200, 3]), device=cpu, dtype=torch.float32, is_shared=False),
                        reward: Tensor(shape=torch.Size([200, 1]), device=cpu, dtype=torch.float32, is_shared=False),
                        step_count: Tensor(shape=torch.Size([200, 1]), device=cpu, dtype=torch.int64, is_shared=False),
                        truncated: Tensor(shape=torch.Size([200, 1]), device=cpu, dtype=torch.bool, is_shared=False)},
                    batch_size=torch.Size([200]),
                    device=cpu,
                    is_shared=False),
                observation: Tensor(shape=torch.Size([200, 3]), device=cpu, dtype=torch.float32, is_shared=False),
                step_count: Tensor(shape=torch.Size([200, 1]), device=cpu, dtype=torch.int64, is_shared=False),
                truncated: Tensor(shape=torch.Size([200, 1]), device=cpu, dtype=torch.bool, is_shared=False)},
            batch_size=torch.Size([200]),
            device=cpu,
            is_shared=False)
        >>> collector.shutdown()
        >>> del collector

    """

    __doc__ += _MultiDataCollector.__doc__

    # for RPC
    def next(self):
        return super().next()

    # for RPC
    def shutdown(self):
        if hasattr(self, "out_buffer"):
            del self.out_buffer
        if hasattr(self, "buffers"):
            del self.buffers
        return super().shutdown()

    # for RPC
    def set_seed(self, seed: int, static_seed: bool = False) -> int:
        return super().set_seed(seed, static_seed)

    # for RPC
    def state_dict(self) -> OrderedDict:
        return super().state_dict()

    # for RPC
    def load_state_dict(self, state_dict: OrderedDict) -> None:
        return super().load_state_dict(state_dict)

    # for RPC
    def update_policy_weights_(
        self, policy_weights: Optional[TensorDictBase] = None
    ) -> None:
        super().update_policy_weights_(policy_weights)

    @property
    def frames_per_batch_worker(self):
        if self.requested_frames_per_batch % self.num_workers != 0 and RL_WARNINGS:
            warnings.warn(
                f"frames_per_batch {self.requested_frames_per_batch} is not exactly divisible by the number of collector workers {self.num_workers},"
                f" this results in more frames_per_batch per iteration that requested."
                "To silence this message, set the environment variable RL_WARNINGS to False."
            )
        frames_per_batch_worker = -(
            -self.requested_frames_per_batch // self.num_workers
        )
        return frames_per_batch_worker

    @property
    def _queue_len(self) -> int:
        return self.num_workers

    def iterator(self) -> Iterator[TensorDictBase]:

        self.buffers = {}
        dones = [False for _ in range(self.num_workers)]
        workers_frames = [0 for _ in range(self.num_workers)]
        same_device = None
        self.out_buffer = None

        while not all(dones) and self._frames < self.total_frames:
            _check_for_faulty_process(self.procs)
            if self.update_at_each_batch:
                self.update_policy_weights_()

            for idx in range(self.num_workers):
                if self._frames < self.init_random_frames:
                    msg = "continue_random"
                else:
                    msg = "continue"
                self.pipes[idx].send((None, msg))

            self._iter += 1
            max_traj_idx = None

            if self.interruptor is not None and self.preemptive_threshold < 1.0:
                self.interruptor.start_collection()
                while self.queue_out.qsize() < int(
                    self.num_workers * self.preemptive_threshold
                ):
                    continue
                self.interruptor.stop_collection()
                # Now wait for stragglers to return
                while self.queue_out.qsize() < int(self.num_workers):
                    continue

            for _ in range(self.num_workers):
                new_data, j = self.queue_out.get()
                if j == 0:
                    data, idx = new_data
                    self.buffers[idx] = data
                else:
                    idx = new_data
                workers_frames[idx] = workers_frames[idx] + self.buffers[idx].numel()

                if workers_frames[idx] >= self.total_frames:
                    dones[idx] = True
            # we have to correct the traj_ids to make sure that they don't overlap
            for idx in range(self.num_workers):
                traj_ids = self.buffers[idx].get(("collector", "traj_ids"))
                if max_traj_idx is not None:
                    traj_ids[traj_ids != -1] += max_traj_idx
                    # out_tensordicts_shared[idx].set("traj_ids", traj_ids)
                max_traj_idx = traj_ids.max().item() + 1
                # out = out_tensordicts_shared[idx]
            if same_device is None:
                prev_device = None
                same_device = True
                for item in self.buffers.values():
                    if prev_device is None:
                        prev_device = item.device
                    else:
                        same_device = same_device and (item.device == prev_device)

            if same_device:
                self.out_buffer = torch.cat(
                    list(self.buffers.values()), 0, out=self.out_buffer
                )
            else:
                self.out_buffer = torch.cat(
                    [item.cpu() for item in self.buffers.values()],
                    0,
                    out=self.out_buffer,
                )

            if self.split_trajs:
                out = split_trajectories(self.out_buffer, prefix="collector")
                self._frames += out.get(("collector", "mask")).sum().item()
            else:
                out = self.out_buffer.clone()
                self._frames += prod(out.shape)
            if self.postprocs:
                self.postprocs = self.postprocs.to(out.device)
                out = self.postprocs(out)
            if self._exclude_private_keys:
                excluded_keys = [key for key in out.keys() if key.startswith("_")]
                if excluded_keys:
                    out = out.exclude(*excluded_keys)
            yield out
            del out

        del self.buffers
        # We shall not call shutdown just yet as user may want to retrieve state_dict
        # self._shutdown_main()


@accept_remote_rref_udf_invocation
class MultiaSyncDataCollector(_MultiDataCollector):
    """Runs a given number of DataCollectors on separate processes asynchronously.

    .. aafig::


            +----------------------------------------------------------------------+
            |           "MultiConcurrentCollector"                |                |
            |~~~~~~~~~~~~~~~~~~~~~~~~~~~~~~~~~~~~~~~~~~~~~~~~~~~~~|                |
            |  "Collector 1"  |  "Collector 2"  |  "Collector 3"  |     "Main"     |
            |~~~~~~~~~~~~~~~~~|~~~~~~~~~~~~~~~~~|~~~~~~~~~~~~~~~~~|~~~~~~~~~~~~~~~~|
            | "env1" | "env2" | "env3" | "env4" | "env5" | "env6" |                |
            |~~~~~~~~|~~~~~~~~|~~~~~~~~|~~~~~~~~|~~~~~~~~|~~~~~~~~|~~~~~~~~~~~~~~~~|
            |"reset" |"reset" |"reset" |"reset" |"reset" |"reset" |                |
            |        |        |        |        |        |        |                |
            |       "actor"   |        |        |       "actor"   |                |
            |                 |        |        |                 |                |
            | "step" | "step" |       "actor"   |                 |                |
            |        |        |                 |                 |                |
            |        |        |                 | "step" | "step" |                |
            |        |        |                 |        |        |                |
            |       "actor    | "step" | "step" |       "actor"   |                |
            |                 |        |        |                 |                |
            | "yield batch 1" |       "actor"   |                 |"collect, train"|
            |                 |                 |                 |                |
            | "step" | "step" |                 | "yield batch 2" |"collect, train"|
            |        |        |                 |                 |                |
            |        |        | "yield batch 3" |                 |"collect, train"|
            |        |        |                 |                 |                |
            +----------------------------------------------------------------------+

    Environment types can be identical or different.

    The collection keeps on occuring on all processes even between the time
    the batch of rollouts is collected and the next call to the iterator.
    This class can be safely used with offline RL algorithms.

    Examples:
        >>> from torchrl.envs.libs.gym import GymEnv
        >>> from tensordict.nn import TensorDictModule
        >>> from torch import nn
        >>> env_maker = lambda: GymEnv("Pendulum-v1", device="cpu")
        >>> policy = TensorDictModule(nn.Linear(3, 1), in_keys=["observation"], out_keys=["action"])
        >>> collector = MultiaSyncDataCollector(
        ...     create_env_fn=[env_maker, env_maker],
        ...     policy=policy,
        ...     total_frames=2000,
        ...     max_frames_per_traj=50,
        ...     frames_per_batch=200,
        ...     init_random_frames=-1,
        ...     reset_at_each_iter=False,
        ...     devices="cpu",
        ...     storing_devices="cpu",
        ... )
        >>> for i, data in enumerate(collector):
        ...     if i == 2:
        ...         print(data)
        ...         break
        TensorDict(
            fields={
                action: Tensor(shape=torch.Size([200, 1]), device=cpu, dtype=torch.float32, is_shared=False),
                collector: TensorDict(
                    fields={
                        traj_ids: Tensor(shape=torch.Size([200]), device=cpu, dtype=torch.int64, is_shared=False)},
                    batch_size=torch.Size([200]),
                    device=cpu,
                    is_shared=False),
                done: Tensor(shape=torch.Size([200, 1]), device=cpu, dtype=torch.bool, is_shared=False),
                next: TensorDict(
                    fields={
                        done: Tensor(shape=torch.Size([200, 1]), device=cpu, dtype=torch.bool, is_shared=False),
                        observation: Tensor(shape=torch.Size([200, 3]), device=cpu, dtype=torch.float32, is_shared=False),
                        reward: Tensor(shape=torch.Size([200, 1]), device=cpu, dtype=torch.float32, is_shared=False),
                        step_count: Tensor(shape=torch.Size([200, 1]), device=cpu, dtype=torch.int64, is_shared=False),
                        truncated: Tensor(shape=torch.Size([200, 1]), device=cpu, dtype=torch.bool, is_shared=False)},
                    batch_size=torch.Size([200]),
                    device=cpu,
                    is_shared=False),
                observation: Tensor(shape=torch.Size([200, 3]), device=cpu, dtype=torch.float32, is_shared=False),
                step_count: Tensor(shape=torch.Size([200, 1]), device=cpu, dtype=torch.int64, is_shared=False),
                truncated: Tensor(shape=torch.Size([200, 1]), device=cpu, dtype=torch.bool, is_shared=False)},
            batch_size=torch.Size([200]),
            device=cpu,
            is_shared=False)
        >>> collector.shutdown()
        >>> del collector

    """

    __doc__ += _MultiDataCollector.__doc__

    def __init__(self, *args, **kwargs):
        super().__init__(*args, **kwargs)
        self.out_tensordicts = {}
        self.running = False

        if self.postprocs is not None:
            postproc = self.postprocs
            self.postprocs = {}
            for _device in self.storing_device:
                if _device not in self.postprocs:
                    self.postprocs[_device] = deepcopy(postproc).to(_device)

    # for RPC
    def next(self):
        return super().next()

    # for RPC
    def shutdown(self):
        if hasattr(self, "out_tensordicts"):
            del self.out_tensordicts
        return super().shutdown()

    # for RPC
    def set_seed(self, seed: int, static_seed: bool = False) -> int:
        return super().set_seed(seed, static_seed)

    # for RPC
    def state_dict(self) -> OrderedDict:
        return super().state_dict()

    # for RPC
    def load_state_dict(self, state_dict: OrderedDict) -> None:
        return super().load_state_dict(state_dict)

    # for RPC
    def update_policy_weights_(
        self, policy_weights: Optional[TensorDictBase] = None
    ) -> None:
        super().update_policy_weights_(policy_weights)

    @property
    def frames_per_batch_worker(self):
        return self.requested_frames_per_batch

    def _get_from_queue(self, timeout=None) -> Tuple[int, int, TensorDictBase]:
        new_data, j = self.queue_out.get(timeout=timeout)
        if j == 0:
            data, idx = new_data
            self.out_tensordicts[idx] = data
        else:
            idx = new_data
        # we clone the data to make sure that we'll be working with a fixed copy
        out = self.out_tensordicts[idx].clone()
        return idx, j, out

    @property
    def _queue_len(self) -> int:
        return 1

    def iterator(self) -> Iterator[TensorDictBase]:
        if self.update_at_each_batch:
            self.update_policy_weights_()

        for i in range(self.num_workers):
            if self.init_random_frames > 0:
                self.pipes[i].send((None, "continue_random"))
            else:
                self.pipes[i].send((None, "continue"))
        self.running = True

        workers_frames = [0 for _ in range(self.num_workers)]
        while self._frames < self.total_frames:
            _check_for_faulty_process(self.procs)
            self._iter += 1
            idx, j, out = self._get_from_queue()

            worker_frames = out.numel()
            if self.split_trajs:
                out = split_trajectories(out, prefix="collector")
            self._frames += worker_frames
            workers_frames[idx] = workers_frames[idx] + worker_frames
            if self.postprocs:
                out = self.postprocs[out.device](out)

            # the function blocks here until the next item is asked, hence we send the message to the
            # worker to keep on working in the meantime before the yield statement
            if self._frames < self.init_random_frames:
                msg = "continue_random"
            else:
                msg = "continue"
            self.pipes[idx].send((idx, msg))
            if self._exclude_private_keys:
                excluded_keys = [key for key in out.keys() if key.startswith("_")]
                out = out.exclude(*excluded_keys)
            yield out

        # We don't want to shutdown yet, the user may want to call state_dict before
        # self._shutdown_main()
        self.running = False

    def _shutdown_main(self) -> None:
        if hasattr(self, "out_tensordicts"):
            del self.out_tensordicts
        return super()._shutdown_main()

    def reset(self, reset_idx: Optional[Sequence[bool]] = None) -> None:
        super().reset(reset_idx)
        if self.queue_out.full():
            time.sleep(_TIMEOUT)  # wait until queue is empty
        if self.queue_out.full():
            raise Exception("self.queue_out is full")
        if self.running:
            for idx in range(self.num_workers):
                if self._frames < self.init_random_frames:
                    self.pipes[idx].send((idx, "continue_random"))
                else:
                    self.pipes[idx].send((idx, "continue"))


@accept_remote_rref_udf_invocation
class aSyncDataCollector(MultiaSyncDataCollector):
    """Runs a single DataCollector on a separate process.

    This is mostly useful for offline RL paradigms where the policy being
    trained can differ from the policy used to collect data. In online
    settings, a regular DataCollector should be preferred. This class is
    merely a wrapper around a MultiaSyncDataCollector where a single process
    is being created.

    Args:
        create_env_fn (Callabled): Callable returning an instance of EnvBase
        policy (Callable, optional): Instance of TensorDictModule class.
            Must accept TensorDictBase object as input.
        total_frames (int): lower bound of the total number of frames returned
            by the collector. In parallel settings, the actual number of
            frames may well be greater than this as the closing signals are
            sent to the workers only once the total number of frames has
            been collected on the server.
        create_env_kwargs (dict, optional): A dictionary with the arguments
            used to create an environment
        max_frames_per_traj: Maximum steps per trajectory. Note that a
            trajectory can span over multiple batches (unless
            reset_at_each_iter is set to True, see below). Once a trajectory
            reaches n_steps, the environment is reset. If the
            environment wraps multiple environments together, the number of
            steps is tracked for each environment independently. Negative
            values are allowed, in which case this argument is ignored.
            Default is -1 (i.e. no maximum number of steps)
        frames_per_batch (int): Time-length of a batch.
            reset_at_each_iter and frames_per_batch == n_steps are equivalent configurations.
            default: 200
        init_random_frames (int): Number of frames for which the policy is ignored before it is called.
            This feature is mainly intended to be used in offline/model-based settings, where a batch of random
            trajectories can be used to initialize training.
            default=-1 (i.e. no random frames)
        reset_at_each_iter (bool): Whether or not environments should be reset for each batch.
            default=False.
        postproc (callable, optional): A PostProcessor is an object that will read a batch of data and process it in a
            useful format for training.
            default: None.
        split_trajs (bool): Boolean indicating whether the resulting TensorDict should be split according to the trajectories.
            See utils.split_trajectories for more information.
        device (int, str, torch.device, optional): The device on which the
            policy will be placed. If it differs from the input policy
            device, the update_policy_weights_() method should be queried
            at appropriate times during the training loop to accommodate for
            the lag between parameter configuration at various times.
            Default is `None` (i.e. policy is kept on its original device)
        storing_device (int, str, torch.device, optional): The device on which
            the output TensorDict will be stored. For long trajectories,
            it may be necessary to store the data on a different.
            device than the one where the policy is stored. Default is None.
        update_at_each_batch (bool): if ``True``, the policy weights will be updated every time a batch of trajectories
            is collected.
            default=False

    """

    def __init__(
        self,
        create_env_fn: Callable[[], EnvBase],
        policy: Optional[
            Union[
                TensorDictModule,
                Callable[[TensorDictBase], TensorDictBase],
            ]
        ] = None,
        total_frames: Optional[int] = -1,
        create_env_kwargs: Optional[dict] = None,
        max_frames_per_traj: int = -1,
        frames_per_batch: int = 200,
        init_random_frames: int = -1,
        reset_at_each_iter: bool = False,
        postproc: Optional[Callable[[TensorDictBase], TensorDictBase]] = None,
        split_trajs: Optional[bool] = None,
        device: Optional[Union[int, str, torch.device]] = None,
        storing_device: Optional[Union[int, str, torch.device]] = None,
        seed: Optional[int] = None,
        pin_memory: bool = False,
        **kwargs,
    ):
        super().__init__(
            create_env_fn=[create_env_fn],
            policy=policy,
            total_frames=total_frames,
            create_env_kwargs=[create_env_kwargs],
            max_frames_per_traj=max_frames_per_traj,
            frames_per_batch=frames_per_batch,
            reset_at_each_iter=reset_at_each_iter,
            init_random_frames=init_random_frames,
            postproc=postproc,
            split_trajs=split_trajs,
            devices=[device] if device is not None else None,
            storing_devices=[storing_device] if storing_device is not None else None,
            **kwargs,
        )

    # for RPC
    def next(self):
        return super().next()

    # for RPC
    def shutdown(self):
        return super().shutdown()

    # for RPC
    def set_seed(self, seed: int, static_seed: bool = False) -> int:
        return super().set_seed(seed, static_seed)

    # for RPC
    def state_dict(self) -> OrderedDict:
        return super().state_dict()

    # for RPC
    def load_state_dict(self, state_dict: OrderedDict) -> None:
        return super().load_state_dict(state_dict)


def _main_async_collector(
    pipe_parent: connection.Connection,
    pipe_child: connection.Connection,
    queue_out: queues.Queue,
    create_env_fn: Union[EnvBase, "EnvCreator", Callable[[], EnvBase]],  # noqa: F821
    create_env_kwargs: Dict[str, Any],
    policy: Callable[[TensorDictBase], TensorDictBase],
    max_frames_per_traj: int,
    frames_per_batch: int,
    reset_at_each_iter: bool,
    device: Optional[Union[torch.device, str, int]],
    storing_device: Optional[Union[torch.device, str, int]],
    idx: int = 0,
    exploration_type: ExplorationType = DEFAULT_EXPLORATION_TYPE,
    reset_when_done: bool = True,
    verbose: bool = VERBOSE,
    interruptor=None,
) -> None:
    pipe_parent.close()
    # init variables that will be cleared when closing
    tensordict = data = d = data_in = inner_collector = dc_iter = None

    # send the policy to device
    try:
        policy = policy.to(device)
    except Exception:
        if RL_WARNINGS:
            warnings.warn(
                "Couldn't cast the policy onto the desired device on remote process. "
                "If your policy is not a nn.Module instance you can probably ignore this warning."
            )
    inner_collector = SyncDataCollector(
        create_env_fn,
        create_env_kwargs=create_env_kwargs,
        policy=policy,
        total_frames=-1,
        max_frames_per_traj=max_frames_per_traj,
        frames_per_batch=frames_per_batch,
        reset_at_each_iter=reset_at_each_iter,
        postproc=None,
        split_trajs=False,
        device=device,
        storing_device=storing_device,
        exploration_type=exploration_type,
        reset_when_done=reset_when_done,
        return_same_td=True,
        interruptor=interruptor,
    )
    if verbose:
        print("Sync data collector created")
    dc_iter = iter(inner_collector)
    j = 0
    pipe_child.send("instantiated")

    has_timed_out = False
    counter = 0
    while True:
        _timeout = _TIMEOUT if not has_timed_out else 1e-3
        if pipe_child.poll(_timeout):
            counter = 0
            data_in, msg = pipe_child.recv()
            if verbose:
                print(f"worker {idx} received {msg}")
        else:
            if verbose:
                print(f"poll failed, j={j}, worker={idx}")
            # default is "continue" (after first iteration)
            # this is expected to happen if queue_out reached the timeout, but no new msg was waiting in the pipe
            # in that case, the main process probably expects the worker to continue collect data
            if has_timed_out:
                counter = 0
                # has_timed_out is True if the process failed to send data, which will
                # typically occur if main has taken another batch (i.e. the queue is Full).
                # In this case, msg is the previous msg sent by main, which will typically be "continue"
                # If it's not the case, it is not expected that has_timed_out is True.
                if msg not in ("continue", "continue_random"):
                    raise RuntimeError(f"Unexpected message after time out: msg={msg}")
            else:
                # if has_timed_out is False, then the time out does not come from the fact that the queue is Full.
                # this means that our process has been waiting for a command from main in vain, while main was not
                # receiving data.
                # This will occur if main is busy doing something else (e.g. computing loss etc).

                counter += _timeout
                if verbose:
                    print(f"worker {idx} has counter {counter}")
                if counter >= (_MAX_IDLE_COUNT * _TIMEOUT):
                    raise RuntimeError(
                        f"This process waited for {counter} seconds "
                        f"without receiving a command from main. Consider increasing the maximum idle count "
                        f"if this is expected via the environment variable MAX_IDLE_COUNT "
                        f"(current value is {_MAX_IDLE_COUNT})."
                        f"\nIf this occurs at the end of a function or program, it means that your collector has not been "
                        f"collected, consider calling `collector.shutdown()` or `del collector` before ending the program."
                    )
                continue
        if msg in ("continue", "continue_random"):
            if msg == "continue_random":
                inner_collector.init_random_frames = float("inf")
            else:
                inner_collector.init_random_frames = -1

            d = next(dc_iter)
            if pipe_child.poll(_MIN_TIMEOUT):
                # in this case, main send a message to the worker while it was busy collecting trajectories.
                # In that case, we skip the collected trajectory and get the message from main. This is faster than
                # sending the trajectory in the queue until timeout when it's never going to be received.
                continue
            if j == 0:
                tensordict = d
                if storing_device is not None and tensordict.device != storing_device:
                    raise RuntimeError(
                        f"expected device to be {storing_device} but got {tensordict.device}"
                    )
                tensordict.share_memory_()
                data = (tensordict, idx)
            else:
                if d is not tensordict:
                    raise RuntimeError(
                        "SyncDataCollector should return the same tensordict modified in-place."
                    )
                data = idx  # flag the worker that has sent its data
            try:
                queue_out.put((data, j), timeout=_TIMEOUT)
                if verbose:
                    print(f"worker {idx} successfully sent data")
                j += 1
                has_timed_out = False
                continue
            except queue.Full:
                if verbose:
                    print(f"worker {idx} has timed out")
                has_timed_out = True
                continue

        elif msg == "update":
            inner_collector.update_policy_weights_()
            pipe_child.send((j, "updated"))
            has_timed_out = False
            continue

        elif msg == "seed":
            data_in, static_seed = data_in
            new_seed = inner_collector.set_seed(data_in, static_seed=static_seed)
            torch.manual_seed(data_in)
            np.random.seed(data_in)
            pipe_child.send((new_seed, "seeded"))
            has_timed_out = False
            continue

        elif msg == "reset":
            inner_collector.reset()
            pipe_child.send((j, "reset"))
            continue

        elif msg == "state_dict":
            state_dict = inner_collector.state_dict()
            # send state_dict to cpu first
            state_dict = recursive_map_to_cpu(state_dict)
            pipe_child.send((state_dict, "state_dict"))
            has_timed_out = False
            continue

        elif msg == "load_state_dict":
            state_dict = data_in
            inner_collector.load_state_dict(state_dict)
            del state_dict
            pipe_child.send((j, "loaded"))
            has_timed_out = False
            continue

        elif msg == "close":
            del tensordict, data, d, data_in
            inner_collector.shutdown()
            del inner_collector, dc_iter
            pipe_child.send("closed")
            if verbose:
                print(f"collector {idx} closed")
            break

        else:
            raise Exception(f"Unrecognized message {msg}")<|MERGE_RESOLUTION|>--- conflicted
+++ resolved
@@ -1081,10 +1081,6 @@
             that will be allowed to finished collecting their rollout before the rest are forced to end early.
         num_threads (int, optional): number of threads for this process.
             Defaults to the number of workers.
-<<<<<<< HEAD
-            This parameter has no effect for the :class:`~SerialEnv` class.
-=======
->>>>>>> 1c4f35f9
         num_sub_threads (int, optional): number of threads of the subprocesses.
             Should be equal to one plus the number of processes launched within
             each subprocess (or one if a single process is launched).
@@ -1308,10 +1304,7 @@
 
     def _run_processes(self) -> None:
         torch.set_num_threads(self.num_threads)
-<<<<<<< HEAD
         print(f"Collector has {torch.get_num_threads()} threads")
-=======
->>>>>>> 1c4f35f9
         queue_out = mp.Queue(self._queue_len)  # sends data from proc to main
         self.procs = []
         self.pipes = []
