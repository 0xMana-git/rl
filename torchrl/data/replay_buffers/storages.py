# Copyright (c) Meta Platforms, Inc. and affiliates.
#
# This source code is licensed under the MIT license found in the
# LICENSE file in the root directory of this source tree.
from __future__ import annotations

import abc

import logging
import os
import textwrap
import warnings
from collections import OrderedDict
from copy import copy
from multiprocessing.context import get_spawning_popen
from typing import Any, Dict, List, Sequence, Union

import numpy as np
import tensordict
import torch
from tensordict import (
    is_tensor_collection,
    LazyStackedTensorDict,
    TensorDict,
    TensorDictBase,
)
from tensordict.base import _NESTED_TENSORS_AS_LISTS
from tensordict.memmap import MemoryMappedTensor
from torch import multiprocessing as mp
from torch.utils._pytree import tree_flatten, tree_map, tree_unflatten
from torchrl._utils import _make_ordinal_device, implement_for, logger as torchrl_logger
from torchrl.data.replay_buffers.checkpointers import (
    ListStorageCheckpointer,
    StorageCheckpointerBase,
    StorageEnsembleCheckpointer,
    TensorStorageCheckpointer,
)
from torchrl.data.replay_buffers.utils import (
    _init_pytree,
    _is_int,
    INT_CLASSES,
    tree_iter,
)


class Storage:
    """A Storage is the container of a replay buffer.

    Every storage must have a set, get and __len__ methods implemented.
    Get and set should support integers as well as list of integers.

    The storage does not need to have a definite size, but if it does one should
    make sure that it is compatible with the buffer size.

    """

    ndim = 1
    max_size: int
    _default_checkpointer: StorageCheckpointerBase = StorageCheckpointerBase
    _rng: torch.Generator | None = None

    def __init__(
        self, max_size: int, checkpointer: StorageCheckpointerBase | None = None
    ) -> None:
        self.max_size = int(max_size)
        self.checkpointer = checkpointer

    @property
    def checkpointer(self):
        return self._checkpointer

    @checkpointer.setter
    def checkpointer(self, value: StorageCheckpointerBase | None) -> None:
        if value is None:
            value = self._default_checkpointer()
        self._checkpointer = value

    @property
    def _is_full(self):
        return len(self) == self.max_size

    @property
    def _attached_entities(self):
        # RBs that use a given instance of Storage should add
        # themselves to this set.
        _attached_entities = self.__dict__.get("_attached_entities_set", None)
        if _attached_entities is None:
            _attached_entities = set()
            self.__dict__["_attached_entities_set"] = _attached_entities
        return _attached_entities

    @abc.abstractmethod
    def set(self, cursor: int, data: Any, *, set_cursor: bool = True):
        ...

    @abc.abstractmethod
    def get(self, index: int) -> Any:
        ...

    def dumps(self, path):
        self.checkpointer.dumps(self, path)

    def loads(self, path):
        self.checkpointer.loads(self, path)

    def attach(self, buffer: Any) -> None:
        """This function attaches a sampler to this storage.

        Buffers that read from this storage must be included as an attached
        entity by calling this method. This guarantees that when data
        in the storage changes, components are made aware of changes even if the storage
        is shared with other buffers (eg. Priority Samplers).

        Args:
            buffer: the object that reads from this storage.
        """
        self._attached_entities.add(buffer)

    def __getitem__(self, item):
        return self.get(item)

    def __setitem__(self, index, value):
        """Sets values in the storage without updating the cursor or length."""
        return self.set(index, value, set_cursor=False)

    def __iter__(self):
        for i in range(len(self)):
            yield self[i]

    @abc.abstractmethod
    def __len__(self):
        ...

    @abc.abstractmethod
    def state_dict(self) -> Dict[str, Any]:
        ...

    @abc.abstractmethod
    def load_state_dict(self, state_dict: Dict[str, Any]) -> None:
        ...

    @abc.abstractmethod
    def _empty(self):
        ...

    def _rand_given_ndim(self, batch_size):
        # a method to return random indices given the storage ndim
        if self.ndim == 1:
            return torch.randint(
                0,
                len(self),
                (batch_size,),
                generator=self._rng,
                device=getattr(self, "device", None),
            )
        raise RuntimeError(
            f"Random number generation is not implemented for storage of type {type(self)} with ndim {self.ndim}. "
            f"Please report this exception as well as the use case (incl. buffer construction) on github."
        )

    @property
    def shape(self):
        if self.ndim == 1:
            return torch.Size([self.max_size])
        raise RuntimeError(
            f"storage.shape is not supported for storages of type {type(self)} when ndim > 1."
            f"Please report this exception as well as the use case (incl. buffer construction) on github."
        )

    def _max_size_along_dim0(self, *, single_data=None, batched_data=None):
        if self.ndim == 1:
            return self.max_size
        raise RuntimeError(
            f"storage._max_size_along_dim0 is not supported for storages of type {type(self)} when ndim > 1."
            f"Please report this exception as well as the use case (incl. buffer construction) on github."
        )

    def flatten(self):
        if self.ndim == 1:
            return self
        raise RuntimeError(
            f"storage.flatten is not supported for storages of type {type(self)} when ndim > 1."
            f"Please report this exception as well as the use case (incl. buffer construction) on github."
        )

    def save(self, *args, **kwargs):
        """Alias for :meth:`~.dumps`."""
        return self.dumps(*args, **kwargs)

    def dump(self, *args, **kwargs):
        """Alias for :meth:`~.dumps`."""
        return self.dumps(*args, **kwargs)

    def load(self, *args, **kwargs):
        """Alias for :meth:`~.loads`."""
        return self.loads(*args, **kwargs)

<<<<<<< HEAD
    def __contains__(self, item):
        return self.contains(item)

    @abc.abstractmethod
    def contains(self, item):
        ...
=======
    def __getstate__(self):
        state = copy(self.__dict__)
        state["_rng"] = None
        return state
>>>>>>> 194a5ff1


class ListStorage(Storage):
    """A storage stored in a list.

    This class cannot be extended with PyTrees, the data provided during calls to
    :meth:`~torchrl.data.replay_buffers.ReplayBuffer.extend` should be iterables
    (like lists, tuples, tensors or tensordicts with non-empty batch-size).

    Args:
        max_size (int, optional): the maximum number of elements stored in the storage.
            If not provided, an unlimited storage is created.

    """

    _default_checkpointer = ListStorageCheckpointer

    def __init__(self, max_size: int | None = None):
        if max_size is None:
            max_size = torch.iinfo(torch.int64).max
        super().__init__(max_size)
        self._storage = []

    def set(
        self,
        cursor: Union[int, Sequence[int], slice],
        data: Any,
        *,
        set_cursor: bool = True,
    ):
        if not isinstance(cursor, INT_CLASSES):
            if (isinstance(cursor, torch.Tensor) and cursor.numel() <= 1) or (
                isinstance(cursor, np.ndarray) and cursor.size <= 1
            ):
                self.set(int(cursor), data, set_cursor=set_cursor)
                return
            if isinstance(cursor, slice):
                self._storage[cursor] = data
                return
            if isinstance(
                data,
                (
                    list,
                    tuple,
                    torch.Tensor,
                    TensorDictBase,
                    *tensordict.base._ACCEPTED_CLASSES,
                    range,
                    set,
                    np.ndarray,
                ),
            ):
                for _cursor, _data in zip(cursor, data, strict=True):
                    self.set(_cursor, _data, set_cursor=set_cursor)
            else:
                raise TypeError(
                    f"Cannot extend a {type(self)} with data of type {type(data)}. "
                    f"Provide a list, tuple, set, range, np.ndarray, tensor or tensordict subclass instead."
                )
            return
        else:
            if cursor > len(self._storage):
                raise RuntimeError(
                    "Cannot append data located more than one item away from "
                    f"the storage size: the storage size is {len(self)} "
                    f"and the index of the item to be set is {cursor}."
                )
            if cursor >= self.max_size:
                raise RuntimeError(
                    f"Cannot append data to the list storage: "
                    f"maximum capacity is {self.max_size} "
                    f"and the index of the item to be set is {cursor}."
                )
            if cursor == len(self._storage):
                self._storage.append(data)
            else:
                self._storage[cursor] = data

    def get(self, index: Union[int, Sequence[int], slice]) -> Any:
        if isinstance(index, (INT_CLASSES, slice)):
            return self._storage[index]
        else:
            return [self._storage[i] for i in index]

    def __len__(self):
        return len(self._storage)

    def state_dict(self) -> Dict[str, Any]:
        return {
            "_storage": [
                elt if not hasattr(elt, "state_dict") else elt.state_dict()
                for elt in self._storage
            ]
        }

    def load_state_dict(self, state_dict):
        _storage = state_dict["_storage"]
        self._storage = []
        for elt in _storage:
            if isinstance(elt, torch.Tensor):
                self._storage.append(elt)
            elif isinstance(elt, (dict, OrderedDict)):
                self._storage.append(
                    TensorDict({}, []).load_state_dict(elt, strict=False)
                )
            else:
                raise TypeError(
                    f"Objects of type {type(elt)} are not supported by ListStorage.load_state_dict"
                )

    def _empty(self):
        self._storage = []

    def __getstate__(self):
        if get_spawning_popen() is not None:
            raise RuntimeError(
                f"Cannot share a storage of type {type(self)} between processes."
            )
        state = super().__getstate__()
        return state

    def __repr__(self):
        return f"{self.__class__.__name__}(items=[{self._storage[0]}, ...])"

    def contains(self, item):
        if isinstance(item, int):
            if item < 0:
                item += len(self._storage)

            return 0 <= item < len(self._storage)
        if isinstance(item, torch.Tensor):
            return torch.tensor(
                [self.contains(elt) for elt in item.tolist()],
                dtype=torch.bool,
                device=item.device,
            ).reshape_as(item)
        raise NotImplementedError(f"type {type(item)} is not supported yet.")


class TensorStorage(Storage):
    """A storage for tensors and tensordicts.

    Args:
        storage (tensor or TensorDict): the data buffer to be used.
        max_size (int): size of the storage, i.e. maximum number of elements stored
            in the buffer.

    Keyword Args:
        device (torch.device, optional): device where the sampled tensors will be
            stored and sent. Default is :obj:`torch.device("cpu")`.
            If "auto" is passed, the device is automatically gathered from the
            first batch of data passed. This is not enabled by default to avoid
            data placed on GPU by mistake, causing OOM issues.
        ndim (int, optional): the number of dimensions to be accounted for when
            measuring the storage size. For instance, a storage of shape ``[3, 4]``
            has capacity ``3`` if ``ndim=1`` and ``12`` if ``ndim=2``.
            Defaults to ``1``.

    Examples:
        >>> data = TensorDict({
        ...     "some data": torch.randn(10, 11),
        ...     ("some", "nested", "data"): torch.randn(10, 11, 12),
        ... }, batch_size=[10, 11])
        >>> storage = TensorStorage(data)
        >>> len(storage)  # only the first dimension is considered as indexable
        10
        >>> storage.get(0)
        TensorDict(
            fields={
                some data: Tensor(shape=torch.Size([11]), device=cpu, dtype=torch.float32, is_shared=False),
                some: TensorDict(
                    fields={
                        nested: TensorDict(
                            fields={
                                data: Tensor(shape=torch.Size([11, 12]), device=cpu, dtype=torch.float32, is_shared=False)},
                            batch_size=torch.Size([11]),
                            device=None,
                            is_shared=False)},
                    batch_size=torch.Size([11]),
                    device=None,
                    is_shared=False)},
            batch_size=torch.Size([11]),
            device=None,
            is_shared=False)
        >>> storage.set(0, storage.get(0).zero_()) # zeros the data along index ``0``

    This class also supports tensorclass data.

    Examples:
        >>> from tensordict import tensorclass
        >>> @tensorclass
        ... class MyClass:
        ...     foo: torch.Tensor
        ...     bar: torch.Tensor
        >>> data = MyClass(foo=torch.randn(10, 11), bar=torch.randn(10, 11, 12), batch_size=[10, 11])
        >>> storage = TensorStorage(data)
        >>> storage.get(0)
        MyClass(
            bar=Tensor(shape=torch.Size([11, 12]), device=cpu, dtype=torch.float32, is_shared=False),
            foo=Tensor(shape=torch.Size([11]), device=cpu, dtype=torch.float32, is_shared=False),
            batch_size=torch.Size([11]),
            device=None,
            is_shared=False)

    """

    _storage = None
    _default_checkpointer = TensorStorageCheckpointer

    def __init__(
        self,
        storage,
        max_size=None,
        *,
        device: torch.device = "cpu",
        ndim: int = 1,
    ):
        if not ((storage is None) ^ (max_size is None)):
            if storage is None:
                raise ValueError("Expected storage to be non-null.")
            if max_size != storage.shape[0]:
                raise ValueError(
                    "The max-size and the storage shape mismatch: got "
                    f"max_size={max_size} for a storage of shape {storage.shape}."
                )
        elif storage is not None:
            if is_tensor_collection(storage):
                max_size = storage.shape[0]
            else:
                max_size = tree_flatten(storage)[0][0].shape[0]
        self.ndim = ndim
        super().__init__(max_size)
        self.initialized = storage is not None
        if self.initialized:
            self._len = max_size
        else:
            self._len = 0
        self.device = (
            _make_ordinal_device(torch.device(device))
            if device != "auto"
            else storage.device
            if storage is not None
            else "auto"
        )
        self._storage = storage
        self._last_cursor = None

    @property
    def _len(self):
        _len_value = self.__dict__.get("_len_value", None)
        if _len_value is None:
            _len_value = self._len_value = mp.Value("i", 0)
        return _len_value.value

    @_len.setter
    def _len(self, value):
        _len_value = self.__dict__.get("_len_value", None)
        if _len_value is None:
            _len_value = self._len_value = mp.Value("i", 0)
        _len_value.value = value

    @property
    def _total_shape(self):
        # Total shape, irrespective of how full the storage is
        _total_shape = self.__dict__.get("_total_shape_value", None)
        if _total_shape is None and self.initialized:
            if is_tensor_collection(self._storage):
                _total_shape = self._storage.shape[: self.ndim]
            else:
                leaf = next(tree_iter(self._storage))
                _total_shape = leaf.shape[: self.ndim]
            self.__dict__["_total_shape_value"] = _total_shape
            self._len = torch.Size([self._len_along_dim0, *_total_shape[1:]]).numel()
        return _total_shape

    @property
    def _is_full(self):
        # whether the storage is full
        return len(self) == self.max_size

    @property
    def _len_along_dim0(self):
        # returns the length of the buffer along dim0
        len_along_dim = len(self)
        if self.ndim > 1:
            _total_shape = self._total_shape
            if _total_shape is not None:
                len_along_dim = -(len_along_dim // -_total_shape[1:].numel())
            else:
                return None
        return len_along_dim

    def _max_size_along_dim0(self, *, single_data=None, batched_data=None):
        # returns the max_size of the buffer along dim0
        max_size = self.max_size
        if self.ndim > 1:
            shape = self.shape
            if shape is None:
                if single_data is not None:
                    data = single_data
                elif batched_data is not None:
                    data = batched_data
                else:
                    raise ValueError("single_data or batched_data must be passed.")
                if is_tensor_collection(data):
                    datashape = data.shape[: self.ndim]
                else:
                    for leaf in tree_iter(data):
                        datashape = leaf.shape[: self.ndim]
                        break
                if batched_data is not None:
                    datashape = datashape[1:]
                max_size = -(max_size // -datashape.numel())
            else:
                max_size = -(max_size // -self._total_shape[1:].numel())
        return max_size

    @property
    def shape(self):
        # Shape, truncated where needed to accommodate for the length of the storage
        if self._is_full:
            return self._total_shape
        _total_shape = self._total_shape
        if _total_shape is not None:
            return torch.Size([self._len_along_dim0] + list(_total_shape[1:]))

    def _rand_given_ndim(self, batch_size):
        if self.ndim == 1:
            return super()._rand_given_ndim(batch_size)
        shape = self.shape
        return tuple(
            torch.randint(_dim, (batch_size,), generator=self._rng, device=self.device)
            for _dim in shape
        )

    def flatten(self):
        if self.ndim == 1:
            return self
        if not self.initialized:
            raise RuntimeError("Cannot flatten a non-initialized storage.")
        if is_tensor_collection(self._storage):
            if self._is_full:
                return TensorStorage(self._storage.flatten(0, self.ndim - 1))
            return TensorStorage(
                self._storage[: self._len_along_dim0].flatten(0, self.ndim - 1)
            )
        if self._is_full:
            return TensorStorage(
                tree_map(lambda x: x.flatten(0, self.ndim - 1), self._storage)
            )
        return TensorStorage(
            tree_map(
                lambda x: x[: self._len_along_dim0].flatten(0, self.ndim - 1),
                self._storage,
            )
        )

    def __getstate__(self):
        state = super().__getstate__()
        if get_spawning_popen() is None:
            length = self._len
            del state["_len_value"]
            state["len__context"] = length
        elif not self.initialized:
            # check that the storage is initialized
            raise RuntimeError(
                f"Cannot share a storage of type {type(self)} between processes if "
                f"it has not been initialized yet. Populate the buffer with "
                f"some data in the main process before passing it to the other "
                f"subprocesses (or create the buffer explicitly with a TensorStorage)."
            )
        else:
            # check that the content is shared, otherwise tell the user we can't help
            storage = self._storage
            STORAGE_ERR = "The storage must be place in shared memory or memmapped before being shared between processes."

            # If the content is on cpu, it will be placed in shared memory.
            # If it's on cuda it's already shared.
            # If it's memmaped no worry in this case either.
            # Only if the device is not "cpu" or "cuda" we may have a problem.
            def assert_is_sharable(tensor):
                if tensor.device is None or tensor.device.type in (
                    "cuda",
                    "cpu",
                    "meta",
                ):
                    return
                raise RuntimeError(STORAGE_ERR)

            if is_tensor_collection(storage):
                storage.apply(assert_is_sharable, filter_empty=True)
            else:
                tree_map(storage, assert_is_sharable)

        return state

    def __setstate__(self, state):
        len = state.pop("len__context", None)
        if len is not None:
            _len_value = mp.Value("i", len)
            state["_len_value"] = _len_value
        self.__dict__.update(state)

    def state_dict(self) -> Dict[str, Any]:
        _storage = self._storage
        if isinstance(_storage, torch.Tensor):
            pass
        elif is_tensor_collection(_storage):
            _storage = _storage.state_dict()
        elif _storage is None:
            _storage = {}
        else:
            raise TypeError(
                f"Objects of type {type(_storage)} are not supported by {type(self)}.state_dict"
            )
        return {
            "_storage": _storage,
            "initialized": self.initialized,
            "_len": self._len,
        }

    def load_state_dict(self, state_dict):
        _storage = copy(state_dict["_storage"])
        if isinstance(_storage, torch.Tensor):
            if isinstance(self._storage, torch.Tensor):
                self._storage.copy_(_storage)
            elif self._storage is None:
                self._storage = _storage
            else:
                raise RuntimeError(
                    f"Cannot copy a storage of type {type(_storage)} onto another of type {type(self._storage)}"
                )
        elif isinstance(_storage, (dict, OrderedDict)):
            if is_tensor_collection(self._storage):
                self._storage.load_state_dict(_storage, strict=False)
            elif self._storage is None:
                self._storage = TensorDict({}, []).load_state_dict(
                    _storage, strict=False
                )
            else:
                raise RuntimeError(
                    f"Cannot copy a storage of type {type(_storage)} onto another of type {type(self._storage)}. If your storage is pytree-based, use the dumps/load API instead."
                )
        else:
            raise TypeError(
                f"Objects of type {type(_storage)} are not supported by ListStorage.load_state_dict"
            )
        self.initialized = state_dict["initialized"]
        self._len = state_dict["_len"]

    @implement_for("torch", "2.3")
    def _set_tree_map(self, cursor, data, storage):
        def set_tensor(datum, store):
            store[cursor] = datum

        # this won't be available until v2.3
        tree_map(set_tensor, data, storage)

    @implement_for("torch", "2.0", "2.3")
    def _set_tree_map(self, cursor, data, storage):  # noqa: 534
        # flatten data and cursor
        data_flat = tree_flatten(data)[0]
        storage_flat = tree_flatten(storage)[0]
        for datum, store in zip(data_flat, storage_flat):
            store[cursor] = datum

    def _get_new_len(self, data, cursor):
        int_cursor = _is_int(cursor)
        ndim = self.ndim - int_cursor
        if is_tensor_collection(data) or isinstance(data, torch.Tensor):
            numel = data.shape[:ndim].numel()
        else:
            leaf = next(tree_iter(data))
            numel = leaf.shape[:ndim].numel()
        self._len = min(self._len + numel, self.max_size)

    @implement_for("torch", "2.0", None)
    def set(
        self,
        cursor: Union[int, Sequence[int], slice],
        data: Union[TensorDictBase, torch.Tensor],
        *,
        set_cursor: bool = True,
    ):
        if set_cursor:
            self._last_cursor = cursor

        if isinstance(data, list):
            # flip list
            try:
                data = _flip_list(data)
            except Exception:
                raise RuntimeError(
                    "Stacking the elements of the list resulted in "
                    "an error. "
                    f"Storages of type {type(self)} expect all elements of the list "
                    f"to have the same tree structure. If the list is compact (each "
                    f"leaf is itself a batch with the appropriate number of elements) "
                    f"consider using a tuple instead, as lists are used within `extend` "
                    f"for per-item addition."
                )

        if set_cursor:
            self._get_new_len(data, cursor)

        if not self.initialized:
            if not isinstance(cursor, INT_CLASSES):
                if is_tensor_collection(data):
                    self._init(data[0])
                else:
                    self._init(tree_map(lambda x: x[0], data))
            else:
                self._init(data)
        if is_tensor_collection(data):
            self._storage[cursor] = data
        else:
            self._set_tree_map(cursor, data, self._storage)

    @implement_for("torch", None, "2.0")
    def set(  # noqa: F811
        self,
        cursor: Union[int, Sequence[int], slice],
        data: Union[TensorDictBase, torch.Tensor],
        *,
        set_cursor: bool = True,
    ):

        if set_cursor:
            self._last_cursor = cursor

        if isinstance(data, list):
            # flip list
            try:
                data = _flip_list(data)
            except Exception:
                raise RuntimeError(
                    "Stacking the elements of the list resulted in "
                    "an error. "
                    f"Storages of type {type(self)} expect all elements of the list "
                    f"to have the same tree structure. If the list is compact (each "
                    f"leaf is itself a batch with the appropriate number of elements) "
                    f"consider using a tuple instead, as lists are used within `extend` "
                    f"for per-item addition."
                )
        if set_cursor:
            self._get_new_len(data, cursor)

        if not is_tensor_collection(data) and not isinstance(data, torch.Tensor):
            raise NotImplementedError(
                "storage extension with pytrees is only available with torch >= 2.0. If you need this "
                "feature, please open an issue on TorchRL's github repository."
            )
        if not self.initialized:
            if not isinstance(cursor, INT_CLASSES):
                self._init(data[0])
            else:
                self._init(data)
        if not isinstance(cursor, (*INT_CLASSES, slice)):
            if not isinstance(cursor, torch.Tensor):
                cursor = torch.tensor(cursor, dtype=torch.long)
            elif cursor.dtype != torch.long:
                cursor = cursor.to(dtype=torch.long)
            if len(cursor) > self._len_along_dim0:
                warnings.warn(
                    "A cursor of length superior to the storage capacity was provided. "
                    "To accommodate for this, the cursor will be truncated to its last "
                    "element such that its length matched the length of the storage. "
                    "This may **not** be the optimal behavior for your application! "
                    "Make sure that the storage capacity is big enough to support the "
                    "batch size provided."
                )
        self._storage[cursor] = data

    def get(self, index: Union[int, Sequence[int], slice]) -> Any:
        _storage = self._storage
        is_tc = is_tensor_collection(_storage)
        if not self.initialized:
            raise RuntimeError("Cannot get elements out of a non-initialized storage.")
        if not self._is_full:
            if is_tc:
                storage = self._storage[: self._len_along_dim0]
            else:
                storage = tree_map(lambda x: x[: self._len_along_dim0], self._storage)
        else:
            storage = self._storage
        if not self.initialized:
            raise RuntimeError(
                "Cannot get an item from an unitialized LazyMemmapStorage"
            )
        if is_tc:
            return storage[index]
        else:
            return tree_map(lambda x: x[index], storage)

    def __len__(self):
        return self._len

    def _empty(self):
        # assuming that the data structure is the same, we don't need to to
        # anything if the cursor is reset to 0
        self._len = 0

    def _init(self):
        raise NotImplementedError(
            f"{type(self)} must be initialized during construction."
        )

    def __repr__(self):
        if not self.initialized:
            storage_str = textwrap.indent("data=<empty>", 4 * " ")
        elif is_tensor_collection(self._storage):
            storage_str = textwrap.indent(f"data={self[:]}", 4 * " ")
        else:

            def repr_item(x):
                if isinstance(x, torch.Tensor):
                    return f"{x.__class__.__name__}(shape={x.shape}, dtype={x.dtype}, device={x.device})"
                return x.__class__.__name__

            storage_str = textwrap.indent(
                f"data={tree_map(repr_item, self[:])}", 4 * " "
            )
        shape_str = textwrap.indent(f"shape={self.shape}", 4 * " ")
        len_str = textwrap.indent(f"len={len(self)}", 4 * " ")
        maxsize_str = textwrap.indent(f"max_size={self.max_size}", 4 * " ")
        return f"{self.__class__.__name__}(\n{storage_str}, \n{shape_str}, \n{len_str}, \n{maxsize_str})"

    def contains(self, item):
        if isinstance(item, int):
            if item < 0:
                item += self._len_along_dim0

            return 0 <= item < self._len_along_dim0
        if isinstance(item, torch.Tensor):

            def _is_valid_index(idx):
                try:
                    torch.zeros(self.shape, device="meta")[idx]
                    return True
                except IndexError:
                    return False

            if item.ndim:
                return torch.tensor(
                    [_is_valid_index(idx) for idx in item],
                    dtype=torch.bool,
                    device=item.device,
                )
            return torch.tensor(_is_valid_index(item), device=item.device)
        raise NotImplementedError(f"type {type(item)} is not supported yet.")


class LazyTensorStorage(TensorStorage):
    """A pre-allocated tensor storage for tensors and tensordicts.

    Args:
        max_size (int): size of the storage, i.e. maximum number of elements stored
            in the buffer.

    Keyword Args:
        device (torch.device, optional): device where the sampled tensors will be
            stored and sent. Default is :obj:`torch.device("cpu")`.
            If "auto" is passed, the device is automatically gathered from the
            first batch of data passed. This is not enabled by default to avoid
            data placed on GPU by mistake, causing OOM issues.
        ndim (int, optional): the number of dimensions to be accounted for when
            measuring the storage size. For instance, a storage of shape ``[3, 4]``
            has capacity ``3`` if ``ndim=1`` and ``12`` if ``ndim=2``.
            Defaults to ``1``.

    Examples:
        >>> data = TensorDict({
        ...     "some data": torch.randn(10, 11),
        ...     ("some", "nested", "data"): torch.randn(10, 11, 12),
        ... }, batch_size=[10, 11])
        >>> storage = LazyTensorStorage(100)
        >>> storage.set(range(10), data)
        >>> len(storage)  # only the first dimension is considered as indexable
        10
        >>> storage.get(0)
        TensorDict(
            fields={
                some data: Tensor(shape=torch.Size([11]), device=cpu, dtype=torch.float32, is_shared=False),
                some: TensorDict(
                    fields={
                        nested: TensorDict(
                            fields={
                                data: Tensor(shape=torch.Size([11, 12]), device=cpu, dtype=torch.float32, is_shared=False)},
                            batch_size=torch.Size([11]),
                            device=cpu,
                            is_shared=False)},
                    batch_size=torch.Size([11]),
                    device=cpu,
                    is_shared=False)},
            batch_size=torch.Size([11]),
            device=cpu,
            is_shared=False)
        >>> storage.set(0, storage.get(0).zero_()) # zeros the data along index ``0``

    This class also supports tensorclass data.

    Examples:
        >>> from tensordict import tensorclass
        >>> @tensorclass
        ... class MyClass:
        ...     foo: torch.Tensor
        ...     bar: torch.Tensor
        >>> data = MyClass(foo=torch.randn(10, 11), bar=torch.randn(10, 11, 12), batch_size=[10, 11])
        >>> storage = LazyTensorStorage(10)
        >>> storage.set(range(10), data)
        >>> storage.get(0)
        MyClass(
            bar=Tensor(shape=torch.Size([11, 12]), device=cpu, dtype=torch.float32, is_shared=False),
            foo=Tensor(shape=torch.Size([11]), device=cpu, dtype=torch.float32, is_shared=False),
            batch_size=torch.Size([11]),
            device=cpu,
            is_shared=False)

    """

    _default_checkpointer = TensorStorageCheckpointer

    def __init__(
        self,
        max_size: int,
        *,
        device: torch.device = "cpu",
        ndim: int = 1,
    ):
        super().__init__(storage=None, max_size=max_size, device=device, ndim=ndim)

    def _init(
        self,
        data: Union[TensorDictBase, torch.Tensor, "PyTree"],  # noqa: F821
    ) -> None:
        torchrl_logger.debug("Creating a TensorStorage...")
        if self.device == "auto":
            self.device = data.device

        def max_size_along_dim0(data_shape):
            if self.ndim > 1:
                result = (
                    -(self.max_size // -data_shape[: self.ndim - 1].numel()),
                    *data_shape,
                )
                self.max_size = torch.Size(result).numel()
                return result
            return (self.max_size, *data_shape)

        if is_tensor_collection(data):
            out = data.to(self.device)
            out = torch.empty_like(out.expand(max_size_along_dim0(data.shape)))
        else:
            # if Tensor, we just create a MemoryMappedTensor of the desired shape, device and dtype
            out = tree_map(
                lambda data: torch.empty(
                    max_size_along_dim0(data.shape),
                    device=self.device,
                    dtype=data.dtype,
                ),
                data,
            )

        self._storage = out
        self.initialized = True


class LazyMemmapStorage(LazyTensorStorage):
    """A memory-mapped storage for tensors and tensordicts.

    Args:
        max_size (int): size of the storage, i.e. maximum number of elements stored
            in the buffer.

    Keyword Args:
        scratch_dir (str or path): directory where memmap-tensors will be written.
        device (torch.device, optional): device where the sampled tensors will be
            stored and sent. Default is :obj:`torch.device("cpu")`.
            If ``None`` is provided, the device is automatically gathered from the
            first batch of data passed. This is not enabled by default to avoid
            data placed on GPU by mistake, causing OOM issues.
        ndim (int, optional): the number of dimensions to be accounted for when
            measuring the storage size. For instance, a storage of shape ``[3, 4]``
            has capacity ``3`` if ``ndim=1`` and ``12`` if ``ndim=2``.
            Defaults to ``1``.
        existsok (bool, optional): whether an error should be raised if any of the
            tensors already exists on disk. Defaults to ``True``. If ``False``, the
            tensor will be opened as is, not overewritten.

    .. note:: When checkpointing a ``LazyMemmapStorage``, one can provide a path identical to where the storage is
        already stored to avoid executing long copies of data that is already stored on disk.
        This will only work if the default :class:`~torchrl.data.TensorStorageCheckpointer` checkpointer is used.
        Example:
            >>> from tensordict import TensorDict
            >>> from torchrl.data import TensorStorage, LazyMemmapStorage, ReplayBuffer
            >>> import tempfile
            >>> from pathlib import Path
            >>> import time
            >>> td = TensorDict(a=0, b=1).expand(1000).clone()
            >>> # We pass a path that is <main_ckpt_dir>/storage to LazyMemmapStorage
            >>> rb_memmap = ReplayBuffer(storage=LazyMemmapStorage(10_000_000, scratch_dir="dump/storage"))
            >>> rb_memmap.extend(td);
            >>> # Checkpointing in `dump` is a zero-copy, as the data is already in `dump/storage`
            >>> rb_memmap.dumps(Path("./dump"))


    Examples:
        >>> data = TensorDict({
        ...     "some data": torch.randn(10, 11),
        ...     ("some", "nested", "data"): torch.randn(10, 11, 12),
        ... }, batch_size=[10, 11])
        >>> storage = LazyMemmapStorage(100)
        >>> storage.set(range(10), data)
        >>> len(storage)  # only the first dimension is considered as indexable
        10
        >>> storage.get(0)
        TensorDict(
            fields={
                some data: MemoryMappedTensor(shape=torch.Size([11]), device=cpu, dtype=torch.float32, is_shared=False),
                some: TensorDict(
                    fields={
                        nested: TensorDict(
                            fields={
                                data: MemoryMappedTensor(shape=torch.Size([11, 12]), device=cpu, dtype=torch.float32, is_shared=False)},
                            batch_size=torch.Size([11]),
                            device=cpu,
                            is_shared=False)},
                    batch_size=torch.Size([11]),
                    device=cpu,
                    is_shared=False)},
            batch_size=torch.Size([11]),
            device=cpu,
            is_shared=False)

    This class also supports tensorclass data.

    Examples:
        >>> from tensordict import tensorclass
        >>> @tensorclass
        ... class MyClass:
        ...     foo: torch.Tensor
        ...     bar: torch.Tensor
        >>> data = MyClass(foo=torch.randn(10, 11), bar=torch.randn(10, 11, 12), batch_size=[10, 11])
        >>> storage = LazyMemmapStorage(10)
        >>> storage.set(range(10), data)
        >>> storage.get(0)
        MyClass(
            bar=MemoryMappedTensor(shape=torch.Size([11, 12]), device=cpu, dtype=torch.float32, is_shared=False),
            foo=MemoryMappedTensor(shape=torch.Size([11]), device=cpu, dtype=torch.float32, is_shared=False),
            batch_size=torch.Size([11]),
            device=cpu,
            is_shared=False)

    """

    _default_checkpointer = TensorStorageCheckpointer

    def __init__(
        self,
        max_size: int,
        *,
        scratch_dir=None,
        device: torch.device = "cpu",
        ndim: int = 1,
        existsok: bool = False,
    ):
        super().__init__(max_size, ndim=ndim)
        self.initialized = False
        self.scratch_dir = None
        self.existsok = existsok
        if scratch_dir is not None:
            self.scratch_dir = str(scratch_dir)
            if self.scratch_dir[-1] != "/":
                self.scratch_dir += "/"
        self.device = (
            _make_ordinal_device(torch.device(device))
            if device != "auto"
            else torch.device("cpu")
        )
        if self.device.type != "cpu":
            raise ValueError(
                "Memory map device other than CPU isn't supported. To cast your data to the desired device, "
                "use `buffer.append_transform(lambda x: x.to(device)` or a similar transform."
            )
        self._len = 0

    def state_dict(self) -> Dict[str, Any]:
        _storage = self._storage
        if isinstance(_storage, torch.Tensor):
            _storage = _mem_map_tensor_as_tensor(_storage)
        elif isinstance(_storage, TensorDictBase):
            _storage = _storage.apply(_mem_map_tensor_as_tensor).state_dict()
        elif _storage is None:
            _storage = {}
        else:
            raise TypeError(
                f"Objects of type {type(_storage)} are not supported by LazyTensorStorage.state_dict. If you are trying to serialize a PyTree, the storage.dumps/loads is preferred."
            )
        return {
            "_storage": _storage,
            "initialized": self.initialized,
            "_len": self._len,
        }

    def load_state_dict(self, state_dict):
        _storage = copy(state_dict["_storage"])
        if isinstance(_storage, torch.Tensor):
            if isinstance(self._storage, torch.Tensor):
                _mem_map_tensor_as_tensor(self._storage).copy_(_storage)
            elif self._storage is None:
                self._storage = _make_memmap(
                    _storage,
                    path=self.scratch_dir + "/tensor.memmap"
                    if self.scratch_dir is not None
                    else None,
                )
            else:
                raise RuntimeError(
                    f"Cannot copy a storage of type {type(_storage)} onto another of type {type(self._storage)}"
                )
        elif isinstance(_storage, (dict, OrderedDict)):
            if is_tensor_collection(self._storage):
                self._storage.load_state_dict(_storage, strict=False)
                self._storage.memmap_()
            elif self._storage is None:
                warnings.warn(
                    "Loading the storage on an uninitialized TensorDict."
                    "It is preferable to load a storage onto a"
                    "pre-allocated one whenever possible."
                )
                self._storage = TensorDict({}, []).load_state_dict(
                    _storage, strict=False
                )
                self._storage.memmap_()
            else:
                raise RuntimeError(
                    f"Cannot copy a storage of type {type(_storage)} onto another of type {type(self._storage)}"
                )
        else:
            raise TypeError(
                f"Objects of type {type(_storage)} are not supported by ListStorage.load_state_dict"
            )
        self.initialized = state_dict["initialized"]
        self._len = state_dict["_len"]

    def _init(self, data: Union[TensorDictBase, torch.Tensor]) -> None:
        torchrl_logger.debug("Creating a MemmapStorage...")
        if self.device == "auto":
            self.device = data.device
        if self.device.type != "cpu":
            raise RuntimeError("Support for Memmap device other than CPU is deprecated")

        def max_size_along_dim0(data_shape):
            if self.ndim > 1:
                result = (
                    -(self.max_size // -data_shape[: self.ndim - 1].numel()),
                    *data_shape,
                )
                self.max_size = torch.Size(result).numel()
                return result
            return (self.max_size, *data_shape)

        if is_tensor_collection(data):
            out = data.clone().to(self.device)
            out = out.expand(max_size_along_dim0(data.shape))
            out = out.memmap_like(prefix=self.scratch_dir, existsok=self.existsok)
            if torchrl_logger.isEnabledFor(logging.DEBUG):
                for key, tensor in sorted(
                    out.items(
                        include_nested=True,
                        leaves_only=True,
                        is_leaf=_NESTED_TENSORS_AS_LISTS,
                    ),
                    key=str,
                ):
                    try:
                        filesize = os.path.getsize(tensor.filename) / 1024 / 1024
                        torchrl_logger.debug(
                            f"\t{key}: {tensor.filename}, {filesize} Mb of storage (size: {tensor.shape})."
                        )
                    except (AttributeError, RuntimeError):
                        pass
        else:
            out = _init_pytree(self.scratch_dir, max_size_along_dim0, data)
        self._storage = out
        self.initialized = True

    def get(self, index: Union[int, Sequence[int], slice]) -> Any:
        result = super().get(index)
        return result


class StorageEnsemble(Storage):
    """An ensemble of storages.

    This class is designed to work with :class:`~torchrl.data.replay_buffers.replay_buffers.ReplayBufferEnsemble`.

    Args:
        storages (sequence of Storage): the storages to make the composite storage.

    Keyword Args:
        transforms (list of :class:`~torchrl.envs.Transform`, optional): a list of
            transforms of the same length as storages.

    .. warning::
      This class signatures for :meth:`~.get` does not match other storages, as
      it will return a tuple ``(buffer_id, samples)`` rather than just the samples.

    .. warning::
       This class does not support writing (similarly to :class:`~torchrl.data.replay_buffers.writers.WriterEnsemble`).
       To extend one of the replay buffers, simply index the parent
       :class:`~torchrl.data.ReplayBufferEnsemble` object.

    """

    _default_checkpointer = StorageEnsembleCheckpointer

    def __init__(
        self,
        *storages: Storage,
        transforms: List["Transform"] = None,  # noqa: F821
    ):
        self._rng_private = None
        self._storages = storages
        self._transforms = transforms
        if transforms is not None and len(transforms) != len(storages):
            raise TypeError(
                "transforms must have the same length as the storages " "provided."
            )

    @property
    def _rng(self):
        return self._rng_private

    @_rng.setter
    def _rng(self, value):
        self._rng_private = value
        for storage in self._storages:
            storage._rng = value

    @property
    def _attached_entities(self):
        return set()

    def extend(self, value):
        raise RuntimeError

    def add(self, value):
        raise RuntimeError

    def get(self, item):
        # we return the buffer id too to be able to track the appropriate collate_fn
        buffer_ids = item.get("buffer_ids")
        index = item.get("index")
        results = []
        for (buffer_id, sample) in zip(buffer_ids, index):
            buffer_id = self._convert_id(buffer_id)
            results.append((buffer_id, self._get_storage(buffer_id).get(sample)))
        if self._transforms is not None:
            results = [
                (buffer_id, self._transforms[buffer_id](result))
                if self._transforms[buffer_id] is not None
                else (buffer_id, result)
                for buffer_id, result in results
            ]
        return results

    def _convert_id(self, sub):
        if isinstance(sub, torch.Tensor):
            sub = sub.item()
        return sub

    def _get_storage(self, sub):
        return self._storages[sub]

    def state_dict(self) -> Dict[str, Any]:
        raise NotImplementedError

    def load_state_dict(self, state_dict: Dict[str, Any]) -> None:
        raise NotImplementedError

    _INDEX_ERROR = "Expected an index of type torch.Tensor, range, np.ndarray, int, slice or ellipsis, got {} instead."

    def __getitem__(self, index):
        if isinstance(index, tuple):
            if index[0] is Ellipsis:
                index = (slice(None), index[1:])
            result = self[index[0]]
            if len(index) > 1:
                if result is self:
                    # then index[0] is an ellipsis/slice(None)
                    sample = [storage[index[1:]] for storage in self._storages]
                    return sample
                if isinstance(result, StorageEnsemble):
                    new_index = (slice(None), *index[1:])
                    return result[new_index]
                return result[index[1:]]
            return result
        if isinstance(index, slice) and index == slice(None):
            return self
        if isinstance(index, (list, range, np.ndarray)):
            index = torch.as_tensor(index)
        if isinstance(index, torch.Tensor):
            if index.ndim > 1:
                raise RuntimeError(
                    f"Cannot index a {type(self)} with tensor indices that have more than one dimension."
                )
            if index.is_floating_point():
                raise TypeError(
                    "A floating point index was recieved when an integer dtype was expected."
                )
        if isinstance(index, int) or (not isinstance(index, slice) and len(index) == 0):
            try:
                index = int(index)
            except Exception:
                raise IndexError(self._INDEX_ERROR.format(type(index)))
            try:
                return self._storages[index]
            except IndexError:
                raise IndexError(self._INDEX_ERROR.format(type(index)))
        if isinstance(index, torch.Tensor):
            index = index.tolist()
            storages = [self._storages[i] for i in index]
            transforms = (
                [self._transforms[i] for i in index]
                if self._transforms is not None
                else [None] * len(index)
            )
        else:
            # slice
            storages = self._storages[index]
            transforms = (
                self._transforms[index]
                if self._transforms is not None
                else [None] * len(storages)
            )

        return StorageEnsemble(*storages, transforms=transforms)

    def __len__(self):
        return len(self._storages)

    def __repr__(self):
        storages = textwrap.indent(f"storages={self._storages}", " " * 4)
        transforms = textwrap.indent(f"transforms={self._transforms}", " " * 4)
        return f"StorageEnsemble(\n{storages}, \n{transforms})"


# Utils
def _mem_map_tensor_as_tensor(mem_map_tensor) -> torch.Tensor:
    if isinstance(mem_map_tensor, torch.Tensor):
        # This will account for MemoryMappedTensors
        return mem_map_tensor


def _collate_list_tensordict(x):
    out = torch.stack(x, 0)
    return out


def _stack_anything(data):
    if is_tensor_collection(data[0]):
        return LazyStackedTensorDict.maybe_dense_stack(data)
    return torch.utils._pytree.tree_map(
        lambda *x: torch.stack(x),
        *data,
        is_leaf=lambda x: isinstance(x, torch.Tensor) or is_tensor_collection(x),
    )


def _collate_id(x):
    return x


def _get_default_collate(storage, _is_tensordict=False):
    if isinstance(storage, ListStorage):
        return _stack_anything
    elif isinstance(storage, TensorStorage):
        return _collate_id
    else:
        raise NotImplementedError(
            f"Could not find a default collate_fn for storage {type(storage)}."
        )


def _make_memmap(tensor, path):
    return MemoryMappedTensor.from_tensor(tensor, filename=path)


def _make_empty_memmap(shape, dtype, path):
    return MemoryMappedTensor.empty(shape=shape, dtype=dtype, filename=path)


def _flip_list(data):
    if all(is_tensor_collection(_data) for _data in data):
        return torch.stack(data)
    flat_data, flat_specs = zip(*[tree_flatten(item) for item in data])
    flat_data = zip(*flat_data)
    stacks = [torch.stack(item) for item in flat_data]
    return tree_unflatten(stacks, flat_specs[0])<|MERGE_RESOLUTION|>--- conflicted
+++ resolved
@@ -195,19 +195,17 @@
         """Alias for :meth:`~.loads`."""
         return self.loads(*args, **kwargs)
 
-<<<<<<< HEAD
-    def __contains__(self, item):
-        return self.contains(item)
-
-    @abc.abstractmethod
-    def contains(self, item):
-        ...
-=======
     def __getstate__(self):
         state = copy(self.__dict__)
         state["_rng"] = None
         return state
->>>>>>> 194a5ff1
+
+    def __contains__(self, item):
+        return self.contains(item)
+
+    @abc.abstractmethod
+    def contains(self, item):
+        ...
 
 
 class ListStorage(Storage):
