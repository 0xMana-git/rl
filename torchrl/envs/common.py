# Copyright (c) Meta Platforms, Inc. and affiliates.
#
# This source code is licensed under the MIT license found in the
# LICENSE file in the root directory of this source tree.

from __future__ import annotations

import abc
from copy import deepcopy
from typing import Any, Callable, Dict, Iterator, List, Optional, Union

import numpy as np
import torch
import torch.nn as nn
<<<<<<< HEAD
from tensordict.tensordict import TensorDictBase, TensorDict

from torchrl.data import CompositeSpec, exclude_private, TensorSpec
from .._utils import seed_generator, prod
from ..data.utils import DEVICE_TYPING
from .utils import get_available_libraries, step_mdp
=======
from tensordict import unravel_key
from tensordict.tensordict import TensorDictBase
from tensordict.utils import NestedKey
from torchrl._utils import prod, seed_generator

from torchrl.data.tensor_specs import (
    CompositeSpec,
    DiscreteTensorSpec,
    TensorSpec,
    UnboundedContinuousTensorSpec,
)
from torchrl.data.utils import _check_only_one_entry, DEVICE_TYPING
from torchrl.envs.utils import (
    _replace_last,
    DONE_AFTER_RESET_ERROR,
    get_available_libraries,
    step_mdp,
)
>>>>>>> e3b38791

LIBRARIES = get_available_libraries()


def _tensor_to_np(t):
    return t.detach().cpu().numpy()


dtype_map = {
    torch.float: np.float32,
    torch.double: np.float64,
    torch.bool: bool,
}


class EnvMetaData:
    """A class for environment meta-data storage and passing in multiprocessed settings."""

    def __init__(
        self,
        tensordict: TensorDictBase,
        specs: CompositeSpec,
        batch_size: torch.Size,
        env_str: str,
        device: torch.device,
        batch_locked: bool = True,
    ):
        self.device = device
        self.tensordict = tensordict
        self.specs = specs
        self.batch_size = batch_size
        self.env_str = env_str
        self.batch_locked = batch_locked

    @property
    def tensordict(self):
        return self._tensordict.to(self.device)

    @property
    def specs(self):
        return self._specs.to(self.device)

    @tensordict.setter
    def tensordict(self, value: TensorDictBase):
        self._tensordict = value.to("cpu")

    @specs.setter
    def specs(self, value: CompositeSpec):
        self._specs = value.to("cpu")

    @staticmethod
    def metadata_from_env(env) -> EnvMetaData:
        tensordict = env.fake_tensordict().clone()

        for done_key in env.done_keys:
            tensordict.set(
                _replace_last(done_key, "_reset"),
                torch.zeros_like(tensordict.get(("next", done_key))),
            )

        specs = env.specs.to("cpu")

        batch_size = env.batch_size
        env_str = str(env)
        device = env.device
        specs = specs.to("cpu")
        batch_locked = env.batch_locked
        return EnvMetaData(tensordict, specs, batch_size, env_str, device, batch_locked)

    def expand(self, *size: int) -> EnvMetaData:
        tensordict = self.tensordict.expand(*size).clone()
        batch_size = torch.Size(list(size))
        return EnvMetaData(
            tensordict,
            self.specs.expand(*size),
            batch_size,
            self.env_str,
            self.device,
            self.batch_locked,
        )

    def clone(self):
        return EnvMetaData(
            self.tensordict.clone(),
            self.specs.clone(),
            torch.Size([*self.batch_size]),
            deepcopy(self.env_str),
            self.device,
            self.batch_locked,
        )

    def to(self, device: DEVICE_TYPING) -> EnvMetaData:
        tensordict = self.tensordict.contiguous().to(device)
        specs = self.specs.to(device)
        return EnvMetaData(
            tensordict, specs, self.batch_size, self.env_str, device, self.batch_locked
        )


class EnvBase(nn.Module, metaclass=abc.ABCMeta):
    """Abstract environment parent class.

    Methods:
        step (TensorDictBase -> TensorDictBase): step in the environment
        reset (TensorDictBase, optional -> TensorDictBase): reset the environment
        set_seed (int -> int): sets the seed of the environment
        rand_step (TensorDictBase, optional -> TensorDictBase): random step given the action spec
        rollout (Callable, ... -> TensorDictBase): executes a rollout in the environment with the given policy (or random
            steps if no policy is provided)

    Examples:
        >>> from torchrl.envs.libs.gym import GymEnv
        >>> env = GymEnv("Pendulum-v1")
        >>> env.batch_size  # how many envs are run at once
        torch.Size([])
        >>> env.input_spec
        CompositeSpec(
            full_state_spec: None,
            full_action_spec: CompositeSpec(
                action: BoundedTensorSpec(
                    shape=torch.Size([1]),
                    space=ContinuousBox(
                        minimum=Tensor(shape=torch.Size([1]), device=cpu, dtype=torch.float32, contiguous=True),
                        maximum=Tensor(shape=torch.Size([1]), device=cpu, dtype=torch.float32, contiguous=True)),
                    device=cpu,
                    dtype=torch.float32,
                    domain=continuous), device=cpu, shape=torch.Size([])), device=cpu, shape=torch.Size([]))
        >>> env.action_spec
        BoundedTensorSpec(
            shape=torch.Size([1]),
            space=ContinuousBox(
                minimum=Tensor(shape=torch.Size([1]), device=cpu, dtype=torch.float32, contiguous=True),
                maximum=Tensor(shape=torch.Size([1]), device=cpu, dtype=torch.float32, contiguous=True)),
            device=cpu,
            dtype=torch.float32,
            domain=continuous)
        >>> env.observation_spec
        CompositeSpec(
            observation: BoundedTensorSpec(
                shape=torch.Size([3]),
                space=ContinuousBox(
                    minimum=Tensor(shape=torch.Size([3]), device=cpu, dtype=torch.float32, contiguous=True),
                    maximum=Tensor(shape=torch.Size([3]), device=cpu, dtype=torch.float32, contiguous=True)),
                device=cpu,
                dtype=torch.float32,
                domain=continuous), device=cpu, shape=torch.Size([]))
        >>> env.reward_spec
        UnboundedContinuousTensorSpec(
            shape=torch.Size([1]),
            space=None,
            device=cpu,
            dtype=torch.float32,
            domain=continuous)
        >>> env.done_spec
        DiscreteTensorSpec(
            shape=torch.Size([1]),
            space=DiscreteBox(n=2),
            device=cpu,
            dtype=torch.bool,
            domain=discrete)
        >>> # the output_spec contains all the expected outputs
        >>> env.output_spec
        CompositeSpec(
            full_reward_spec: CompositeSpec(
                reward: UnboundedContinuousTensorSpec(
                    shape=torch.Size([1]),
                    space=None,
                    device=cpu,
                    dtype=torch.float32,
                    domain=continuous), device=cpu, shape=torch.Size([])),
            full_observation_spec: CompositeSpec(
                observation: BoundedTensorSpec(
                    shape=torch.Size([3]),
                    space=ContinuousBox(
                        minimum=Tensor(shape=torch.Size([3]), device=cpu, dtype=torch.float32, contiguous=True),
                        maximum=Tensor(shape=torch.Size([3]), device=cpu, dtype=torch.float32, contiguous=True)),
                    device=cpu,
                    dtype=torch.float32,
                    domain=continuous), device=cpu, shape=torch.Size([])),
            full_done_spec: CompositeSpec(
                done: DiscreteTensorSpec(
                    shape=torch.Size([1]),
                    space=DiscreteBox(n=2),
                    device=cpu,
                    dtype=torch.bool,
                    domain=discrete), device=cpu, shape=torch.Size([])), device=cpu, shape=torch.Size([]))

    """

    def __init__(
        self,
        device: DEVICE_TYPING = "cpu",
        dtype: Optional[Union[torch.dtype, np.dtype]] = None,
        batch_size: Optional[torch.Size] = None,
        run_type_checks: bool = False,
    ):
        self.__dict__["_done_keys"] = None
        self.__dict__["_reward_keys"] = None
        self.__dict__["_action_keys"] = None
        if device is not None:
            self.__dict__["_device"] = torch.device(device)
            output_spec = self.__dict__.get("_output_spec", None)
            if output_spec is not None:
                self.__dict__["_output_spec"] = output_spec.to(self.device)
            input_spec = self.__dict__.get("_input_spec", None)
            if input_spec is not None:
                self.__dict__["_input_spec"] = input_spec.to(self.device)

        super().__init__()
        self.dtype = dtype_map.get(dtype, dtype)
        if "is_closed" not in self.__dir__():
            self.is_closed = True
        if batch_size is not None:
            # we want an error to be raised if we pass batch_size but
            # it's already been set
            self.batch_size = torch.Size(batch_size)
        self._run_type_checks = run_type_checks

    @classmethod
    def __new__(cls, *args, _inplace_update=False, _batch_locked=True, **kwargs):
        # inplace update will write tensors in-place on the provided tensordict.
        # This is risky, especially if gradients need to be passed (in-place copy
        # for tensors that are part of computational graphs will result in an error).
        # It can also lead to inconsistencies when calling rollout.
        cls._inplace_update = _inplace_update
        cls._batch_locked = _batch_locked
        cls._device = None
        # cached in_keys to be excluded from update when calling step
        cls._cache_in_keys = None

        # We may assign _input_spec to the cls, but it must be assigned to the instance
        # we pull it off, and place it back where it belongs
        _input_spec = None
        if hasattr(cls, "_input_spec"):
            _input_spec = cls._input_spec.clone()
            delattr(cls, "_input_spec")
        _output_spec = None
        if hasattr(cls, "_output_spec"):
            _output_spec = cls._output_spec.clone()
            delattr(cls, "_output_spec")
        env = super().__new__(cls)
        if _input_spec is not None:
            env.__dict__["_input_spec"] = _input_spec
        if _output_spec is not None:
            env.__dict__["_output_spec"] = _output_spec
        return env

        return super().__new__(cls)

    def __setattr__(self, key, value):
        if key in (
            "_input_spec",
            "_observation_spec",
            "_action_spec",
            "_reward_spec",
            "_output_spec",
            "_state_spec",
            "_done_spec",
        ):
            raise AttributeError(
                "To set an environment spec, please use `env.observation_spec = obs_spec` (without the leading"
                " underscore)."
            )
        return super().__setattr__(key, value)

    @property
    def batch_locked(self) -> bool:
        """Whether the environment can be used with a batch size different from the one it was initialized with or not.

        If True, the env needs to be used with a tensordict having the same batch size as the env.
        batch_locked is an immutable property.
        """
        return self._batch_locked

    @batch_locked.setter
    def batch_locked(self, value: bool) -> None:
        raise RuntimeError("batch_locked is a read-only property")

    @property
    def run_type_checks(self) -> bool:
        return self._run_type_checks

    @run_type_checks.setter
    def run_type_checks(self, run_type_checks: bool) -> None:
        self._run_type_checks = run_type_checks

    @property
    def batch_size(self) -> torch.Size:
        _batch_size = getattr(self, "_batch_size", None)
        if _batch_size is None:
            _batch_size = self._batch_size = torch.Size([])
        return _batch_size

    @batch_size.setter
    def batch_size(self, value: torch.Size) -> None:
        self._batch_size = torch.Size(value)
        if (
            hasattr(self, "output_spec")
            and self.output_spec.shape[: len(value)] != value
        ):
            self.output_spec.unlock_()
            self.output_spec.shape = value
            self.output_spec.lock_()
        if hasattr(self, "input_spec") and self.input_spec.shape[: len(value)] != value:
            self.input_spec.unlock_()
            self.input_spec.shape = value
            self.input_spec.lock_()

    @property
    def device(self) -> torch.device:
        device = self.__dict__.get("_device", None)
        if device is None:
            device = self.__dict__["_device"] = torch.device("cpu")
        return device

    @device.setter
    def device(self, value: torch.device) -> None:
        device = self.__dict__.get("_device", None)
        if device is None:
            self.__dict__["_device"] = value
            return
        raise RuntimeError("device cannot be set. Call env.to(device) instead.")

    def ndimension(self):
        return len(self.batch_size)

    @property
    def ndim(self):
        return self.ndimension()

    # Parent specs: input and output spec.
    @property
    def input_spec(self) -> TensorSpec:
        """Input spec.

        The composite spec containing all specs for data input to the environments.

        It contains:

        - "full_action_spec": the spec of the input actions
        - "full_state_spec": the spec of all other environment inputs

        This attibute is locked and should be read-only.
        Instead, to set the specs contained in it, use the respective properties.

        Examples:
            >>> from torchrl.envs.libs.gym import GymEnv
            >>> env = GymEnv("Pendulum-v1")
            >>> env.input_spec
            CompositeSpec(
                full_state_spec: None,
                full_action_spec: CompositeSpec(
                    action: BoundedTensorSpec(
                        shape=torch.Size([1]),
                        space=ContinuousBox(
                            minimum=Tensor(shape=torch.Size([1]), device=cpu, dtype=torch.float32, contiguous=True),
                            maximum=Tensor(shape=torch.Size([1]), device=cpu, dtype=torch.float32, contiguous=True)),
                        device=cpu,
                        dtype=torch.float32,
                        domain=continuous), device=cpu, shape=torch.Size([])), device=cpu, shape=torch.Size([]))


        """
        input_spec = self.__dict__.get("_input_spec", None)
        if input_spec is None:
            input_spec = CompositeSpec(
                full_state_spec=None,
                shape=self.batch_size,
                device=self.device,
            ).lock_()
            self.__dict__["_input_spec"] = input_spec
        return input_spec

    @input_spec.setter
    def input_spec(self, value: TensorSpec) -> None:
        raise RuntimeError("input_spec is protected.")

    @property
    def output_spec(self) -> TensorSpec:
        """Output spec.

        The composite spec containing all specs for data output from the environments.

        It contains:

        - "full_reward_spec": the spec of reward
        - "full_done_spec": the spec of done
        - "full_observation_spec": the spec of all other environment outputs

        This attibute is locked and should be read-only.
        Instead, to set the specs contained in it, use the respective properties.

        Examples:
            >>> from torchrl.envs.libs.gym import GymEnv
            >>> env = GymEnv("Pendulum-v1")
            >>> env.output_spec
            CompositeSpec(
                full_reward_spec: CompositeSpec(
                    reward: UnboundedContinuousTensorSpec(
                        shape=torch.Size([1]),
                        space=None,
                        device=cpu,
                        dtype=torch.float32,
                        domain=continuous), device=cpu, shape=torch.Size([])),
                full_observation_spec: CompositeSpec(
                    observation: BoundedTensorSpec(
                        shape=torch.Size([3]),
                        space=ContinuousBox(
                            minimum=Tensor(shape=torch.Size([3]), device=cpu, dtype=torch.float32, contiguous=True),
                            maximum=Tensor(shape=torch.Size([3]), device=cpu, dtype=torch.float32, contiguous=True)),
                        device=cpu,
                        dtype=torch.float32,
                        domain=continuous), device=cpu, shape=torch.Size([])),
                full_done_spec: CompositeSpec(
                    done: DiscreteTensorSpec(
                        shape=torch.Size([1]),
                        space=DiscreteBox(n=2),
                        device=cpu,
                        dtype=torch.bool,
                        domain=discrete), device=cpu, shape=torch.Size([])), device=cpu, shape=torch.Size([]))


        """
        output_spec = self.__dict__.get("_output_spec", None)
        if output_spec is None:
            output_spec = CompositeSpec(
                shape=self.batch_size,
                device=self.device,
            ).lock_()
            self.__dict__["_output_spec"] = output_spec
        return output_spec

    @output_spec.setter
    def output_spec(self, value: TensorSpec) -> None:
        raise RuntimeError("output_spec is protected.")

    # Action spec
    def _get_action_keys(self):
        keys = self.input_spec["full_action_spec"].keys(True, True)
        if not len(keys):
            raise AttributeError("Could not find action spec")
        keys = list(keys)
        self.__dict__["_action_keys"] = keys
        return keys

    @property
    def action_keys(self) -> List[NestedKey]:
        """The action keys of an environment.

        By default, there will only be one key named "action".
        """
        out = self._action_keys
        if out is None:
            out = self._get_action_keys()
        return out

    @property
    def action_key(self) -> NestedKey:
        """The action key of an environment.

        By default, this will be "action".

        If there is more than one action key in the environment, this function will raise an exception.
        """
        if len(self.action_keys) > 1:
            raise KeyError(
                "action_key requested but more than one key present in the environment"
            )
        return self.action_keys[0]

    # Action spec: action specs belong to input_spec
    @property
    def action_spec(self) -> TensorSpec:
        """The ``action`` spec.

        The ``action_spec`` is always stored as a composite spec.

        If the action spec is provided as a simple spec, this will be returned.

            >>> env.action_spec = UnboundedContinuousTensorSpec(1)
            >>> env.action_spec
            UnboundedContinuousTensorSpec(
                shape=torch.Size([1]),
                space=ContinuousBox(
                    minimum=Tensor(shape=torch.Size([]), device=cpu, dtype=torch.float32, contiguous=True),
                    maximum=Tensor(shape=torch.Size([]), device=cpu, dtype=torch.float32, contiguous=True)),
                device=cpu,
                dtype=torch.float32,
                domain=continuous)

        If the action spec is provided as a composite spec and contains only one leaf,
        this function will return just the leaf.

            >>> env.action_spec = CompositeSpec({"nested": {"action": UnboundedContinuousTensorSpec(1)}})
            >>> env.action_spec
            UnboundedContinuousTensorSpec(
                shape=torch.Size([1]),
                space=ContinuousBox(
                    minimum=Tensor(shape=torch.Size([]), device=cpu, dtype=torch.float32, contiguous=True),
                    maximum=Tensor(shape=torch.Size([]), device=cpu, dtype=torch.float32, contiguous=True)),
                device=cpu,
                dtype=torch.float32,
                domain=continuous)

        If the action spec is provided as a composite spec and has more than one leaf,
        this function will return the whole spec.

            >>> env.action_spec = CompositeSpec({"nested": {"action": UnboundedContinuousTensorSpec(1), "another_action": DiscreteTensorSpec(1)}})
            >>> env.action_spec
            CompositeSpec(
                nested: CompositeSpec(
                    action: UnboundedContinuousTensorSpec(
                        shape=torch.Size([1]),
                        space=ContinuousBox(
                            minimum=Tensor(shape=torch.Size([]), device=cpu, dtype=torch.float32, contiguous=True),
                            maximum=Tensor(shape=torch.Size([]), device=cpu, dtype=torch.float32, contiguous=True)),
                        device=cpu,
                        dtype=torch.float32,
                        domain=continuous),
                    another_action: DiscreteTensorSpec(
                        shape=torch.Size([]),
                        space=DiscreteBox(n=1),
                        device=cpu,
                        dtype=torch.int64,
                        domain=discrete), device=cpu, shape=torch.Size([])), device=cpu, shape=torch.Size([]))

        To retrieve the full spec passed, use:

            >>> env.input_spec["full_action_spec"]

        This property is mutable.

        Examples:
            >>> from torchrl.envs.libs.gym import GymEnv
            >>> env = GymEnv("Pendulum-v1")
            >>> env.action_spec
            BoundedTensorSpec(
                shape=torch.Size([1]),
                space=ContinuousBox(
                    minimum=Tensor(shape=torch.Size([1]), device=cpu, dtype=torch.float32, contiguous=True),
                    maximum=Tensor(shape=torch.Size([1]), device=cpu, dtype=torch.float32, contiguous=True)),
                device=cpu,
                dtype=torch.float32,
                domain=continuous)
        """
        try:
            action_spec = self.input_spec["full_action_spec"]
        except (KeyError, AttributeError):
            raise KeyError("Failed to find the action_spec.")

        if len(self.action_keys) > 1:
            out = action_spec
        else:
            try:
                out = action_spec[self.action_key]
            except KeyError:
                # the key may have changed
                raise KeyError(
                    "The action_key attribute seems to have changed. "
                    "This occurs when a action_spec is updated without "
                    "calling `env.action_spec = new_spec`. "
                    "Make sure you rely on this  type of command "
                    "to set the action and other specs."
                )

        return out

    @action_spec.setter
    def action_spec(self, value: TensorSpec) -> None:
        try:
            self.input_spec.unlock_()
            device = self.input_spec.device
            try:
                delattr(self, "_action_keys")
            except AttributeError:
                pass
            if not hasattr(value, "shape"):
                raise TypeError(
                    f"action_spec of type {type(value)} do not have a shape attribute."
                )
            if value.shape[: len(self.batch_size)] != self.batch_size:
                raise ValueError(
                    "The value of spec.shape must match the env batch size."
                )

            if isinstance(value, CompositeSpec):
                for _ in value.values(True, True):  # noqa: B007
                    break
                else:
                    raise RuntimeError(
                        "An empty CompositeSpec was passed for the action spec. "
                        "This is currently not permitted."
                    )
            else:
                value = CompositeSpec(
                    action=value.to(device), shape=self.batch_size, device=device
                )

            self.input_spec["full_action_spec"] = value.to(device)
            self._get_action_keys()
        finally:
            self.input_spec.lock_()

    # Reward spec
    def _get_reward_keys(self):
        keys = self.output_spec["full_reward_spec"].keys(True, True)
        if not len(keys):
            raise AttributeError("Could not find reward spec")
        keys = list(keys)
        self.__dict__["_reward_keys"] = keys
        return keys

    @property
    def reward_keys(self) -> List[NestedKey]:
        """The reward keys of an environment.

        By default, there will only be one key named "reward".
        """
        out = self._reward_keys
        if out is None:
            out = self._get_reward_keys()
        return out

    @property
    def reward_key(self):
        """The reward key of an environment.

        By default, this will be "reward".

        If there is more than one reward key in the environment, this function will raise an exception.
        """
        if len(self.reward_keys) > 1:
            raise KeyError(
                "reward_key requested but more than one key present in the environment"
            )
        return self.reward_keys[0]

    # Reward spec: reward specs belong to output_spec
    @property
    def reward_spec(self) -> TensorSpec:
        """The ``reward`` spec.

        The ``reward_spec`` is always stored as a composite spec.

        If the reward spec is provided as a simple spec, this will be returned.

            >>> env.reward_spec = UnboundedContinuousTensorSpec(1)
            >>> env.reward_spec
            UnboundedContinuousTensorSpec(
                shape=torch.Size([1]),
                space=ContinuousBox(
                    minimum=Tensor(shape=torch.Size([]), device=cpu, dtype=torch.float32, contiguous=True),
                    maximum=Tensor(shape=torch.Size([]), device=cpu, dtype=torch.float32, contiguous=True)),
                device=cpu,
                dtype=torch.float32,
                domain=continuous)

        If the reward spec is provided as a composite spec and contains only one leaf,
        this function will return just the leaf.

            >>> env.reward_spec = CompositeSpec({"nested": {"reward": UnboundedContinuousTensorSpec(1)}})
            >>> env.reward_spec
            UnboundedContinuousTensorSpec(
                shape=torch.Size([1]),
                space=ContinuousBox(
                    minimum=Tensor(shape=torch.Size([]), device=cpu, dtype=torch.float32, contiguous=True),
                    maximum=Tensor(shape=torch.Size([]), device=cpu, dtype=torch.float32, contiguous=True)),
                device=cpu,
                dtype=torch.float32,
                domain=continuous)

        If the reward spec is provided as a composite spec and has more than one leaf,
        this function will return the whole spec.

            >>> env.reward_spec = CompositeSpec({"nested": {"reward": UnboundedContinuousTensorSpec(1), "another_reward": DiscreteTensorSpec(1)}})
            >>> env.reward_spec
            CompositeSpec(
                nested: CompositeSpec(
                    reward: UnboundedContinuousTensorSpec(
                        shape=torch.Size([1]),
                        space=ContinuousBox(
                            minimum=Tensor(shape=torch.Size([]), device=cpu, dtype=torch.float32, contiguous=True),
                            maximum=Tensor(shape=torch.Size([]), device=cpu, dtype=torch.float32, contiguous=True)),
                        device=cpu,
                        dtype=torch.float32,
                        domain=continuous),
                    another_reward: DiscreteTensorSpec(
                        shape=torch.Size([]),
                        space=DiscreteBox(n=1),
                        device=cpu,
                        dtype=torch.int64,
                        domain=discrete), device=cpu, shape=torch.Size([])), device=cpu, shape=torch.Size([]))

        To retrieve the full spec passed, use:

            >>> env.output_spec["full_reward_spec"]

        This property is mutable.

        Examples:
            >>> from torchrl.envs.libs.gym import GymEnv
            >>> env = GymEnv("Pendulum-v1")
            >>> env.reward_spec
            UnboundedContinuousTensorSpec(
                shape=torch.Size([1]),
                space=None,
                device=cpu,
                dtype=torch.float32,
                domain=continuous)
        """
        try:
            reward_spec = self.output_spec["full_reward_spec"]
        except (KeyError, AttributeError):
            # populate the "reward" entry
            # this will be raised if there is not full_reward_spec (unlikely) or no reward_key
            # Since output_spec is lazily populated with an empty composite spec for
            # reward_spec, the second case is much more likely to occur.
            self.reward_spec = out = UnboundedContinuousTensorSpec(
                shape=(*self.batch_size, 1),
                device=self.device,
            )
            reward_spec = self.output_spec["full_reward_spec"]

        if len(self.reward_keys) > 1:
            out = reward_spec
        else:
            try:
                out = reward_spec[self.reward_key]
            except KeyError:
                # the key may have changed
                raise KeyError(
                    "The reward_key attribute seems to have changed. "
                    "This occurs when a reward_spec is updated without "
                    "calling `env.reward_spec = new_spec`. "
                    "Make sure you rely on this  type of command "
                    "to set the reward and other specs."
                )

        return out

    @reward_spec.setter
    def reward_spec(self, value: TensorSpec) -> None:
        try:
            self.output_spec.unlock_()
            device = self.output_spec.device
            try:
                delattr(self, "_reward_keys")
            except AttributeError:
                pass
            if not hasattr(value, "shape"):
                raise TypeError(
                    f"reward_spec of type {type(value)} do not have a shape "
                    f"attribute."
                )
            if value.shape[: len(self.batch_size)] != self.batch_size:
                raise ValueError(
                    "The value of spec.shape must match the env batch size."
                )
            if isinstance(value, CompositeSpec):
                for _ in value.values(True, True):  # noqa: B007
                    break
                else:
                    raise RuntimeError(
                        "An empty CompositeSpec was passed for the reward spec. "
                        "This is currently not permitted."
                    )
            else:
                value = CompositeSpec(
                    reward=value.to(device), shape=self.batch_size, device=device
                )
            for leaf in value.values(True, True):
                if len(leaf.shape) == 0:
                    raise RuntimeError(
                        "the reward_spec's leafs shape cannot be empty (this error"
                        " usually comes from trying to set a reward_spec"
                        " with a null number of dimensions. Try using a multidimensional"
                        " spec instead, for instance with a singleton dimension at the tail)."
                    )
            self.output_spec["full_reward_spec"] = value.to(device)
            self._get_reward_keys()
        finally:
            self.output_spec.lock_()

    # done spec
    def _get_done_keys(self):
        keys = self.output_spec["full_done_spec"].keys(True, True)
        if not len(keys):
            raise AttributeError("Could not find done spec")
        keys = list(keys)
        self.__dict__["_done_keys"] = keys
        return keys

    @property
    def reset_keys(self) -> List[NestedKey]:
        return [_replace_last(done_key, "_reset") for done_key in self.done_keys]

    @property
    def done_keys(self) -> List[NestedKey]:
        """The done keys of an environment.

        By default, there will only be one key named "done".
        """
        out = self._done_keys
        if out is None:
            out = self._get_done_keys()
        return out

    @property
    def done_key(self):
        """The done key of an environment.

        By default, this will be "done".

        If there is more than one done key in the environment, this function will raise an exception.
        """
        if len(self.done_keys) > 1:
            raise KeyError(
                "done_key requested but more than one key present in the environment"
            )
        return self.done_keys[0]

    # Done spec: done specs belong to output_spec
    @property
    def done_spec(self) -> TensorSpec:
        """The ``done`` spec.

        The ``done_spec`` is always stored as a composite spec.

        If the done spec is provided as a simple spec, this will be returned.

            >>> env.done_spec = DiscreteTensorSpec(2, dtype=torch.bool)
            >>> env.done_spec
            DiscreteTensorSpec(
                shape=torch.Size([]),
                space=DiscreteBox(n=2),
                device=cpu,
                dtype=torch.bool,
                domain=discrete)

        If the done spec is provided as a composite spec and contains only one leaf,
        this function will return just the leaf.

            >>> env.done_spec = CompositeSpec({"nested": {"done": DiscreteTensorSpec(2, dtype=torch.bool)}})
            >>> env.done_spec
            DiscreteTensorSpec(
                shape=torch.Size([]),
                space=DiscreteBox(n=2),
                device=cpu,
                dtype=torch.bool,
                domain=discrete)

        If the done spec is provided as a composite spec and has more than one leaf,
        this function will return the whole spec.

            >>> env.done_spec = CompositeSpec({"nested": {"done": DiscreteTensorSpec(2, dtype=torch.bool), "another_done": DiscreteTensorSpec(2, dtype=torch.bool)}})
            >>> env.done_spec
            CompositeSpec(
                nested: CompositeSpec(
                    done: DiscreteTensorSpec(
                        shape=torch.Size([]),
                        space=DiscreteBox(n=2),
                        device=cpu,
                        dtype=torch.bool,
                        domain=discrete),
                    another_done: DiscreteTensorSpec(
                        shape=torch.Size([]),
                        space=DiscreteBox(n=2),
                        device=cpu,
                        dtype=torch.bool,
                        domain=discrete), device=cpu, shape=torch.Size([])), device=cpu, shape=torch.Size([]))

        To always retrieve the full spec passed, use:

            >>> env.output_spec["full_done_spec"]

        This property is mutable.

        Examples:
            >>> from torchrl.envs.libs.gym import GymEnv
            >>> env = GymEnv("Pendulum-v1")
            >>> env.done_spec
            DiscreteTensorSpec(
                shape=torch.Size([1]),
                space=DiscreteBox(n=2),
                device=cpu,
                dtype=torch.bool,
                domain=discrete)
        """
        try:
            done_spec = self.output_spec["full_done_spec"]
        except (KeyError, AttributeError):
            # populate the "done" entry
            # this will be raised if there is not full_done_spec (unlikely) or no done_key
            # Since output_spec is lazily populated with an empty composite spec for
            # done_spec, the second case is much more likely to occur.
            self.done_spec = DiscreteTensorSpec(
                n=2, shape=(*self.batch_size, 1), dtype=torch.bool, device=self.device
            )
            done_spec = self.output_spec["full_done_spec"]
        if len(self.done_keys) > 1:
            out = done_spec
        else:
            try:
                out = done_spec[self.done_key]
            except KeyError:
                # the key may have changed
                raise KeyError(
                    "The done_key attribute seems to have changed. "
                    "This occurs when a done_spec is updated without "
                    "calling `env.done_spec = new_spec`. "
                    "Make sure you rely on this  type of command "
                    "to set the done and other specs."
                )

        return out

    @done_spec.setter
    def done_spec(self, value: TensorSpec) -> None:
        try:
            self.output_spec.unlock_()
            device = self.output_spec.device
            try:
                delattr(self, "_done_keys")
            except AttributeError:
                pass
            if not hasattr(value, "shape"):
                raise TypeError(
                    f"done_spec of type {type(value)} do not have a shape "
                    f"attribute."
                )
            if value.shape[: len(self.batch_size)] != self.batch_size:
                raise ValueError(
                    "The value of spec.shape must match the env batch size."
                )
            if isinstance(value, CompositeSpec):
                for _ in value.values(True, True):  # noqa: B007
                    break
                else:
                    raise RuntimeError(
                        "An empty CompositeSpec was passed for the done spec. "
                        "This is currently not permitted."
                    )
                _check_only_one_entry(
                    value,
                    error=RuntimeError(
                        "done_spec has more than one leaf entry for a CompositeSpec. "
                        "Only one leaf entry per composite spec is currently allowed"
                    ),
                )
            else:
                value = CompositeSpec(
                    done=value.to(device), shape=self.batch_size, device=device
                )
            for leaf in value.values(True, True):
                if len(leaf.shape) == 0:
                    raise RuntimeError(
                        "the done_spec's leafs shape cannot be empty (this error"
                        " usually comes from trying to set a reward_spec"
                        " with a null number of dimensions. Try using a multidimensional"
                        " spec instead, for instance with a singleton dimension at the tail)."
                    )
            self.output_spec["full_done_spec"] = value.to(device)
            self._get_done_keys()
        finally:
            self.output_spec.lock_()

    # observation spec: observation specs belong to output_spec
    @property
    def observation_spec(self) -> CompositeSpec:
        """Observation spec.

        Must be a :class:`torchrl.data.CompositeSpec` instance.
        The keys listed in the spec are directly accessible after reset and step.

        In TorchRL, even though they are not properly speaking "observations"
        all info, states, results of transforms etc. outputs from the environment are stored in the
        ``observation_spec``.

        Therefore, ``"observation_spec"`` should be thought as
        a generic data container for environment outputs that are not done or reward data.

        Examples:
            >>> from torchrl.envs.libs.gym import GymEnv
            >>> env = GymEnv("Pendulum-v1")
            >>> env.observation_spec
            CompositeSpec(
                observation: BoundedTensorSpec(
                    shape=torch.Size([3]),
                    space=ContinuousBox(
                        minimum=Tensor(shape=torch.Size([3]), device=cpu, dtype=torch.float32, contiguous=True),
                        maximum=Tensor(shape=torch.Size([3]), device=cpu, dtype=torch.float32, contiguous=True)),
                    device=cpu,
                    dtype=torch.float32,
                    domain=continuous), device=cpu, shape=torch.Size([]))

        """
        observation_spec = self.output_spec["full_observation_spec"]
        if observation_spec is None:
            observation_spec = CompositeSpec(shape=self.batch_size, device=self.device)
            self.output_spec.unlock_()
            self.output_spec["full_observation_spec"] = observation_spec
            self.output_spec.lock_()
        return observation_spec

    @observation_spec.setter
    def observation_spec(self, value: TensorSpec) -> None:
        try:
            self.output_spec.unlock_()
            device = self.output_spec.device
            if not isinstance(value, CompositeSpec):
                raise TypeError("The type of an observation_spec must be Composite.")
            elif value.shape[: len(self.batch_size)] != self.batch_size:
                raise ValueError(
                    f"The value of spec.shape ({value.shape}) must match the env batch size ({self.batch_size})."
                )
            if value.shape[: len(self.batch_size)] != self.batch_size:
                raise ValueError(
                    f"The value of spec.shape ({value.shape}) must match the env batch size ({self.batch_size})."
                )
            self.output_spec["full_observation_spec"] = value.to(device)
        finally:
            self.output_spec.lock_()

    # state spec: state specs belong to input_spec
    @property
    def state_spec(self) -> CompositeSpec:
        """State spec.

        Must be a :class:`torchrl.data.CompositeSpec` instance.
        The keys listed here should be provided as input alongside actions to the environment.

        In TorchRL, even though they are not properly speaking "state"
        all inputs to the environment that are not actions are stored in the
        ``state_spec``.

        Therefore, ``"state_spec"`` should be thought as
        a generic data container for environment inputs that are not action data.

        Examples:
            >>> from torchrl.envs.libs.gym import GymEnv
            >>> env = GymEnv("Pendulum-v1")
            >>> # Gym has not state input so this is empty
            >>> env.state_spec
            CompositeSpec(
            , device=cpu, shape=torch.Size([]))

        """
        state_spec = self.input_spec["full_state_spec"]
        if state_spec is None:
            state_spec = CompositeSpec(shape=self.batch_size, device=self.device)
            self.input_spec.unlock_()
            self.input_spec["full_state_spec"] = state_spec
            self.input_spec.lock_()
        return state_spec

    @state_spec.setter
    def state_spec(self, value: CompositeSpec) -> None:
        try:
            self.input_spec.unlock_()
            if value is None:
                self.input_spec["full_state_spec"] = CompositeSpec(
                    device=self.device, shape=self.batch_size
                )
            else:
                device = self.input_spec.device
                if not isinstance(value, CompositeSpec):
                    raise TypeError("The type of an state_spec must be Composite.")
                elif value.shape[: len(self.batch_size)] != self.batch_size:
                    raise ValueError(
                        f"The value of spec.shape ({value.shape}) must match the env batch size ({self.batch_size})."
                    )
                if value.shape[: len(self.batch_size)] != self.batch_size:
                    raise ValueError(
                        f"The value of spec.shape ({value.shape}) must match the env batch size ({self.batch_size})."
                    )
                self.input_spec["full_state_spec"] = value.to(device)
        finally:
            self.input_spec.lock_()

    def step(self, tensordict: TensorDictBase) -> TensorDictBase:
        """Makes a step in the environment.

        Step accepts a single argument, tensordict, which usually carries an 'action' key which indicates the action
        to be taken.
        Step will call an out-place private method, _step, which is the method to be re-written by EnvBase subclasses.

        Args:
            tensordict (TensorDictBase): Tensordict containing the action to be taken.

        Returns:
            the input tensordict, modified in place with the resulting observations, done state and reward
            (+ others if needed).

        """
        # sanity check
        self._assert_tensordict_shape(tensordict)

        next_tensordict = self._step(tensordict)
        next_tensordict = self._step_proc_data(next_tensordict)
        # tensordict could already have a "next" key
        tensordict.set("next", next_tensordict)
        return tensordict

    def _step_proc_data(self, next_tensordict_out):
        # TODO: Refactor this using reward spec
        # unsqueeze rewards if needed
        # the input tensordict may have more leading dimensions than the batch_size
        # e.g. in model-based contexts.
        batch_size = self.batch_size
        dims = len(batch_size)
        leading_batch_size = (
            next_tensordict_out.batch_size[:-dims]
            if dims
            else next_tensordict_out.shape
        )
        for reward_key in self.reward_keys:
            reward = next_tensordict_out.get(reward_key)
            expected_reward_shape = torch.Size(
                [
                    *leading_batch_size,
                    *self.output_spec["full_reward_spec"][reward_key].shape,
                ]
            )
            actual_reward_shape = reward.shape
            if actual_reward_shape != expected_reward_shape:
                reward = reward.view(expected_reward_shape)
                next_tensordict_out.set(reward_key, reward)

        # TODO: Refactor this using done spec
        for done_key in self.done_keys:
            done = next_tensordict_out.get(done_key)
            expected_done_shape = torch.Size(
                [
                    *leading_batch_size,
                    *self.output_spec[unravel_key(("full_done_spec", done_key))].shape,
                ]
            )
            actual_done_shape = done.shape
            if actual_done_shape != expected_done_shape:
                done = done.view(expected_done_shape)
                next_tensordict_out.set(done_key, done)

        if self.run_type_checks:
            # TODO: check these errors
            for key in self._select_observation_keys(next_tensordict_out):
                obs = next_tensordict_out.get(key)
                self.observation_spec.type_check(obs, key)

            for reward_key in self.reward_keys:
                if (
                    next_tensordict_out.get(reward_key).dtype
                    is not self.output_spec[
                        unravel_key(("full_reward_spec", reward_key))
                    ].dtype
                ):
                    raise TypeError(
                        f"expected reward.dtype to be {self.output_spec[unravel_key(('full_reward_spec',reward_key))]} "
                        f"but got {next_tensordict_out.get(reward_key).dtype}"
                    )

            for done_key in self.done_keys:
                if (
                    next_tensordict_out.get(done_key).dtype
                    is not self.output_spec["full_done_spec"].get(done_key).dtype
                ):
                    raise TypeError(
                        f"expected done.dtype to be torch.bool but got {next_tensordict_out.get(done_key).dtype}"
                    )
        return next_tensordict_out

<<<<<<< HEAD
        return tensordict
=======
    def _get_in_keys_to_exclude(self, tensordict):
        if self._cache_in_keys is None:
            self._cache_in_keys = list(
                set(self.input_spec.keys(True)).intersection(
                    tensordict.keys(True, True)
                )
            )
        return self._cache_in_keys
>>>>>>> e3b38791

    def forward(self, tensordict: TensorDictBase) -> TensorDictBase:
        raise NotImplementedError("EnvBase.forward is not implemented")

    @abc.abstractmethod
    def _step(
        self,
        tensordict: TensorDictBase,
    ) -> TensorDictBase:
        raise NotImplementedError

    @abc.abstractmethod
    def _reset(self, tensordict: TensorDictBase, **kwargs) -> TensorDictBase:
        raise NotImplementedError

    def reset(
        self,
        tensordict: Optional[TensorDictBase] = None,
        **kwargs,
    ) -> TensorDictBase:
        """Resets the environment.

        As for step and _step, only the private method :obj:`_reset` should be overwritten by EnvBase subclasses.

        Args:
            tensordict (TensorDictBase, optional): tensordict to be used to contain the resulting new observation.
                In some cases, this input can also be used to pass argument to the reset function.
            kwargs (optional): other arguments to be passed to the native
                reset function.

        Returns:
            a tensordict (or the input tensordict, if any), modified in place with the resulting observations.

        """
        if tensordict is not None:
            self._assert_tensordict_shape(tensordict)
            _reset_map = {}
            for done_key in self.done_keys:
                _reset_key = _replace_last(done_key, "_reset")
                _reset = tensordict.get(_reset_key, default=None)
                if _reset is None:
                    continue
                if (
                    _reset.shape[
                        -len(self.output_spec["full_done_spec"][done_key].shape) :
                    ]
                    != self.output_spec["full_done_spec"][done_key].shape
                ):
                    raise RuntimeError(
                        "_reset flag in tensordict should follow env.done_spec"
                    )
                _reset_map.update({done_key: _reset})
        else:
            _reset_map = {}

        tensordict_reset = self._reset(tensordict, **kwargs)
        #        We assume that this is done properly
        #        if tensordict_reset.device != self.device:
        #            tensordict_reset = tensordict_reset.to(self.device, non_blocking=True)
        if tensordict_reset is tensordict:
            raise RuntimeError(
                "EnvBase._reset should return outplace changes to the input "
                "tensordict. Consider emptying the TensorDict first (e.g. tensordict.empty() or "
                "tensordict.select()) inside _reset before writing new tensors onto this new instance."
            )
        if not isinstance(tensordict_reset, TensorDictBase):
            raise RuntimeError(
                f"env._reset returned an object of type {type(tensordict_reset)} but a TensorDict was expected."
            )

        if len(self.batch_size):
            leading_dim = tensordict_reset.shape[: -len(self.batch_size)]
        else:
            leading_dim = tensordict_reset.shape
        if self.done_spec is not None:
            td_reset_keys = tensordict_reset.keys(True, True)
            for done_key in self.done_keys:
                if done_key not in td_reset_keys:
                    tensordict_reset.set(
                        done_key,
                        self.output_spec["full_done_spec"][done_key].zero(leading_dim),
                    )

        for done_key in self.done_keys:
            if done_key not in _reset_map:
                if tensordict_reset.get(done_key).any():
                    raise DONE_AFTER_RESET_ERROR
            else:
                if tensordict_reset.get(done_key)[_reset_map[done_key]].any():
                    raise DONE_AFTER_RESET_ERROR

        if tensordict is not None:
            tensordict.update(tensordict_reset)
        else:
            tensordict = tensordict_reset
        return tensordict

    def numel(self) -> int:
        return prod(self.batch_size)

    def set_seed(
        self, seed: Optional[int] = None, static_seed: bool = False
    ) -> Optional[int]:
        """Sets the seed of the environment and returns the next seed to be used (which is the input seed if a single environment is present).

        Args:
            seed (int): seed to be set
            static_seed (bool, optional): if ``True``, the seed is not incremented.
                Defaults to False

        Returns:
            integer representing the "next seed": i.e. the seed that should be
            used for another environment if created concomittently to this environment.

        """
        if seed is not None:
            torch.manual_seed(seed)
        self._set_seed(seed)
        if seed is not None and not static_seed:
            new_seed = seed_generator(seed)
            seed = new_seed
        return seed

    @abc.abstractmethod
    def _set_seed(self, seed: Optional[int]):
        raise NotImplementedError

    def set_state(self):
        raise NotImplementedError

    def _assert_tensordict_shape(self, tensordict: TensorDictBase) -> None:
        if (
            self.batch_locked or self.batch_size != ()
        ) and tensordict.batch_size != self.batch_size:
            raise RuntimeError(
                f"Expected a tensordict with shape==env.shape, "
                f"got {tensordict.batch_size} and {self.batch_size}"
            )

    def rand_action(self, tensordict: Optional[TensorDictBase] = None):
        """Performs a random action given the action_spec attribute.

        Args:
            tensordict (TensorDictBase, optional): tensordict where the resulting action should be written.

        Returns:
            a tensordict object with the "action" entry updated with a random
            sample from the action-spec.

        """
        shape = torch.Size([])
        if not self.batch_locked and not self.batch_size and tensordict is not None:
            shape = tensordict.shape
        elif not self.batch_locked and not self.batch_size:
            shape = torch.Size([])
        elif not self.batch_locked and tensordict.shape != self.batch_size:
            raise RuntimeError(
                "The input tensordict and the env have a different batch size: "
                f"env.batch_size={self.batch_size} and tensordict.batch_size={tensordict.shape}. "
                f"Non batch-locked environment require the env batch-size to be either empty or to"
                f" match the tensordict one."
            )
        r = self.input_spec["full_action_spec"].rand(shape)
        if tensordict is None:
            return r
        tensordict.update(r)
        return tensordict

    def rand_step(self, tensordict: Optional[TensorDictBase] = None) -> TensorDictBase:
        """Performs a random step in the environment given the action_spec attribute.

        Args:
            tensordict (TensorDictBase, optional): tensordict where the resulting info should be written.

        Returns:
            a tensordict object with the new observation after a random step in the environment. The action will
            be stored with the "action" key.

        """
        tensordict = self.rand_action(tensordict)
        return self.step(tensordict)

    @property
    def specs(self) -> CompositeSpec:
        """Returns a Composite container where all the environment are present.

        This feature allows one to create an environment, retrieve all of the specs in a single data container and then
        erase the environment from the workspace.

        """
        return CompositeSpec(
            output_spec=self.output_spec,
            input_spec=self.input_spec,
            shape=self.batch_size,
        ).lock_()

    def rollout(
        self,
        max_steps: int,
        policy: Optional[Callable[[TensorDictBase], TensorDictBase]] = None,
        callback: Optional[Callable[[TensorDictBase, ...], TensorDictBase]] = None,
        auto_reset: bool = True,
        auto_cast_to_device: bool = False,
        break_when_any_done: bool = True,
        return_contiguous: bool = True,
        tensordict: Optional[TensorDictBase] = None,
<<<<<<< HEAD
        exclude_private_keys: Optional[bool] = True,
    ) -> TensorDictBase:
=======
    ):
>>>>>>> e3b38791
        """Executes a rollout in the environment.

        The function will stop as soon as one of the contained environments
        returns :obj:`tensordict.get("done") == True`
        (unless :obj:`break_when_any_done` is turned off).

        Args:
            max_steps (int): maximum number of steps to be executed. The actual number of steps can be smaller if
                the environment reaches a done state before max_steps have been executed.
            policy (callable, optional): callable to be called to compute the desired action. If no policy is provided,
                actions will be called using :obj:`env.rand_step()`
                default = None
            callback (callable, optional): function to be called at each iteration with the given TensorDict.
            auto_reset (bool, optional): if ``True``, resets automatically the environment
                if it is in a done state when the rollout is initiated.
                Default is ``True``.
            auto_cast_to_device (bool, optional): if ``True``, the device of the tensordict is automatically cast to the
                policy device before the policy is used. Default is ``False``.
            break_when_any_done (bool): breaks if any of the done state is True. If False, a reset() is
                called on the sub-envs that are done. Default is True.
            return_contiguous (bool): if False, a LazyStackedTensorDict will be returned. Default is True.
            tensordict (TensorDict, optional): if auto_reset is False, an initial
                tensordict must be provided.
            exclude_private_keys (bool, optional): if True, keys with a :obj:`"_"` prefix
                are removed from the output. Default: :obj:`True`.

        Returns:
            TensorDict object containing the resulting trajectory.

        The data returned will be marked with a "time" dimension name for the last
        dimension of the tensordict (at the ``env.ndim`` index).

        Examples:
            >>> from torchrl.envs.libs.gym import GymEnv
            >>> from torchrl.envs.transforms import TransformedEnv, StepCounter
            >>> env = TransformedEnv(GymEnv("Pendulum-v1"), StepCounter(max_steps=20))
            >>> rollout = env.rollout(max_steps=1000)
            >>> print(rollout)
            TensorDict(
                fields={
                    action: Tensor(shape=torch.Size([20, 1]), device=cpu, dtype=torch.float32, is_shared=False),
                    done: Tensor(shape=torch.Size([20, 1]), device=cpu, dtype=torch.bool, is_shared=False),
                    next: TensorDict(
                        fields={
                            done: Tensor(shape=torch.Size([20, 1]), device=cpu, dtype=torch.bool, is_shared=False),
                            observation: Tensor(shape=torch.Size([20, 3]), device=cpu, dtype=torch.float32, is_shared=False),
                            reward: Tensor(shape=torch.Size([20, 1]), device=cpu, dtype=torch.float32, is_shared=False),
                            step_count: Tensor(shape=torch.Size([20, 1]), device=cpu, dtype=torch.int64, is_shared=False),
                            truncated: Tensor(shape=torch.Size([20, 1]), device=cpu, dtype=torch.bool, is_shared=False)},
                        batch_size=torch.Size([20]),
                        device=cpu,
                        is_shared=False),
                    observation: Tensor(shape=torch.Size([20, 3]), device=cpu, dtype=torch.float32, is_shared=False),
                    step_count: Tensor(shape=torch.Size([20, 1]), device=cpu, dtype=torch.int64, is_shared=False),
                    truncated: Tensor(shape=torch.Size([20, 1]), device=cpu, dtype=torch.bool, is_shared=False)},
                batch_size=torch.Size([20]),
                device=cpu,
                is_shared=False)
            >>> print(rollout.names)
            ['time']
            >>> # with envs that contain more dimensions
            >>> from torchrl.envs import SerialEnv
            >>> env = SerialEnv(3, lambda: TransformedEnv(GymEnv("Pendulum-v1"), StepCounter(max_steps=20)))
            >>> rollout = env.rollout(max_steps=1000)
            >>> print(rollout)
            TensorDict(
                fields={
                    action: Tensor(shape=torch.Size([3, 20, 1]), device=cpu, dtype=torch.float32, is_shared=False),
                    done: Tensor(shape=torch.Size([3, 20, 1]), device=cpu, dtype=torch.bool, is_shared=False),
                    next: TensorDict(
                        fields={
                            done: Tensor(shape=torch.Size([3, 20, 1]), device=cpu, dtype=torch.bool, is_shared=False),
                            observation: Tensor(shape=torch.Size([3, 20, 3]), device=cpu, dtype=torch.float32, is_shared=False),
                            reward: Tensor(shape=torch.Size([3, 20, 1]), device=cpu, dtype=torch.float32, is_shared=False),
                            step_count: Tensor(shape=torch.Size([3, 20, 1]), device=cpu, dtype=torch.int64, is_shared=False),
                            truncated: Tensor(shape=torch.Size([3, 20, 1]), device=cpu, dtype=torch.bool, is_shared=False)},
                        batch_size=torch.Size([3, 20]),
                        device=cpu,
                        is_shared=False),
                    observation: Tensor(shape=torch.Size([3, 20, 3]), device=cpu, dtype=torch.float32, is_shared=False),
                    step_count: Tensor(shape=torch.Size([3, 20, 1]), device=cpu, dtype=torch.int64, is_shared=False),
                    truncated: Tensor(shape=torch.Size([3, 20, 1]), device=cpu, dtype=torch.bool, is_shared=False)},
                batch_size=torch.Size([3, 20]),
                device=cpu,
                is_shared=False)
            >>> print(rollout.names)
            [None, 'time']

        In some instances, contiguous tensordict cannot be obtained because
        they cannot be stacked. This can happen when the data returned at
        each step may have a different shape, or when different environments
        are executed together. In that case, ``return_contiguous=False``
        will cause the returned tensordict to be a lazy stack of tensordicts:

        Examples:
            >>> rollout = env.rollout(4, return_contiguous=False)
            >>> print(rollout)
        LazyStackedTensorDict(
            fields={
                action: Tensor(shape=torch.Size([3, 4, 1]), device=cpu, dtype=torch.float32, is_shared=False),
                done: Tensor(shape=torch.Size([3, 4, 1]), device=cpu, dtype=torch.bool, is_shared=False),
                next: LazyStackedTensorDict(
                    fields={
                        done: Tensor(shape=torch.Size([3, 4, 1]), device=cpu, dtype=torch.bool, is_shared=False),
                        observation: Tensor(shape=torch.Size([3, 4, 3]), device=cpu, dtype=torch.float32, is_shared=False),
                        reward: Tensor(shape=torch.Size([3, 4, 1]), device=cpu, dtype=torch.float32, is_shared=False),
                        step_count: Tensor(shape=torch.Size([3, 4, 1]), device=cpu, dtype=torch.int64, is_shared=False),
                        truncated: Tensor(shape=torch.Size([3, 4, 1]), device=cpu, dtype=torch.bool, is_shared=False)},
                    batch_size=torch.Size([3, 4]),
                    device=cpu,
                    is_shared=False),
                observation: Tensor(shape=torch.Size([3, 4, 3]), device=cpu, dtype=torch.float32, is_shared=False),
                step_count: Tensor(shape=torch.Size([3, 4, 1]), device=cpu, dtype=torch.int64, is_shared=False),
                truncated: Tensor(shape=torch.Size([3, 4, 1]), device=cpu, dtype=torch.bool, is_shared=False)},
            batch_size=torch.Size([3, 4]),
            device=cpu,
            is_shared=False)
            >>> print(rollout.names)
            [None, 'time']

        """
        try:
            policy_device = next(policy.parameters()).device
        except (StopIteration, AttributeError):
            policy_device = self.device

        env_device = self.device

        if auto_reset:
            if tensordict is not None:
                raise RuntimeError(
                    "tensordict cannot be provided when auto_reset is True"
                )
            tensordict = self.reset()
        elif tensordict is None:
            raise RuntimeError("tensordict must be provided when auto_reset is False")
        if policy is None:

            def policy(td):
                self.rand_action(td)
                return td

        tensordicts = []
<<<<<<< HEAD
        if not self.is_done:
            for i in range(max_steps):
                if auto_cast_to_device:
                    tensordict = tensordict.to(policy_device)
                tensordict = policy(tensordict)
                if auto_cast_to_device:
                    tensordict = tensordict.to(env_device)
                tensordict = self.step(tensordict)
                if exclude_private_keys:
                    tensordicts.append(exclude_private(tensordict).clone())
                else:
                    tensordicts.append(tensordict.clone())
                if (
                    break_when_any_done and tensordict.get("done").any()
                ) or i == max_steps - 1:
                    break
                tensordict = step_mdp(
                    tensordict,
                    keep_other=True,
                    exclude_reward=False,
                    exclude_action=False,
=======
        for i in range(max_steps):
            if auto_cast_to_device:
                tensordict = tensordict.to(policy_device, non_blocking=True)
            tensordict = policy(tensordict)
            if auto_cast_to_device:
                tensordict = tensordict.to(env_device, non_blocking=True)
            tensordict = self.step(tensordict)

            tensordicts.append(tensordict.clone(False))

            any_done = False
            _reset_map = {}
            for done_key in self.done_keys:
                done = tensordict.get(("next", done_key))
                truncated = tensordict.get(
                    ("next", _replace_last(done_key, "truncated")),
                    default=torch.zeros((), device=done.device, dtype=torch.bool),
>>>>>>> e3b38791
                )
                done = done | truncated
                any_sub_done = done.any().item()
                if any_sub_done and not break_when_any_done:
                    # Add this done to the map, we will need it to reset
                    _reset_map.update({_replace_last(done_key, "_reset"): done})
                any_done += any_sub_done

            if (break_when_any_done and any_done) or i == max_steps - 1:
                break
            tensordict = step_mdp(
                tensordict,
                keep_other=True,
                exclude_action=False,
                exclude_reward=True,
                reward_keys=self.reward_keys,
                action_keys=self.action_keys,
                done_keys=self.done_keys,
            )

            if not break_when_any_done and any_done:
                for _reset_key, done in _reset_map.items():
                    tensordict.set(_reset_key, done.clone())
                self.reset(tensordict)
                for _reset_key in _reset_map.keys():
                    del tensordict[_reset_key]

            if callback is not None:
                callback(self, tensordict)

        batch_size = self.batch_size if tensordict is None else tensordict.batch_size

        out_td = torch.stack(tensordicts, len(batch_size))
        if return_contiguous:
            out_td = out_td.contiguous()
        out_td.refine_names(..., "time")
        return out_td

    def _select_observation_keys(self, tensordict: TensorDictBase) -> Iterator[str]:
        for key in tensordict.keys():
            if key.rfind("observation") >= 0:
                yield key

    def close(self):
        self.is_closed = True

    def __del__(self):
        # if del occurs before env has been set up, we don't want a recursion
        # error
        if "is_closed" in self.__dict__ and not self.is_closed:
            try:
                self.close()
            except Exception:
                # a TypeError will typically be raised if the env is deleted when the program ends.
                # In the future, insignificant changes to the close method may change the error type.
                # We excplicitely assume that any error raised during closure in
                # __del__ will not affect the program.
                pass

    def to(self, device: DEVICE_TYPING) -> EnvBase:
        device = torch.device(device)
        if device == self.device:
            return self
        self.__dict__["_input_spec"] = self.input_spec.to(device).lock_()
        self.__dict__["_output_spec"] = self.output_spec.to(device).lock_()
        self._device = device
        return super().to(device)

    def fake_tensordict(self) -> TensorDictBase:
        """Returns a fake tensordict with key-value pairs that match in shape, device and dtype what can be expected during an environment rollout."""
        state_spec = self.state_spec
        observation_spec = self.observation_spec
        action_spec = self.input_spec["full_action_spec"]
        # instantiates reward_spec if needed
        _ = self.reward_spec
        reward_spec = self.output_spec["full_reward_spec"]
        # instantiates done_spec if needed
        _ = self.done_spec
        done_spec = self.output_spec["full_done_spec"]

        fake_obs = observation_spec.zero()

        fake_state = state_spec.zero()
        fake_action = action_spec.zero()
        fake_input = fake_state.update(fake_action)

        # the input and output key may match, but the output prevails
        # Hence we generate the input, and override using the output
        fake_in_out = fake_input.update(fake_obs)

        fake_reward = reward_spec.zero()
        fake_done = done_spec.zero()

        next_output = fake_obs.clone()
        next_output.update(fake_reward)
        next_output.update(fake_done)
        fake_in_out.update(fake_done.clone())

        fake_td = fake_in_out.set("next", next_output)
        fake_td.batch_size = self.batch_size
        fake_td = fake_td.to(self.device)
        return fake_td


class _EnvWrapper(EnvBase, metaclass=abc.ABCMeta):
    """Abstract environment wrapper class.

    Unlike EnvBase, _EnvWrapper comes with a :obj:`_build_env` private method that will be called upon instantiation.
    Interfaces with other libraries should be coded using _EnvWrapper.

    It is possible to directly query attributed from the nested environment it its name does not conflict with
    an attribute of the wrapper:
        >>> env = SomeWrapper(...)
        >>> custom_attribute0 = env._env.custom_attribute
        >>> custom_attribute1 = env.custom_attribute
        >>> assert custom_attribute0 is custom_attribute1  # should return True

    """

    git_url: str = ""
    available_envs: Dict[str, Any] = {}
    libname: str = ""

    def __init__(
        self,
        *args,
        dtype: Optional[np.dtype] = None,
        device: DEVICE_TYPING = "cpu",
        batch_size: Optional[torch.Size] = None,
        **kwargs,
    ):
        super().__init__(
            device=device,
            dtype=dtype,
            batch_size=batch_size,
        )
        if len(args):
            raise ValueError(
                "`_EnvWrapper.__init__` received a non-empty args list of arguments."
                "Make sure only keywords arguments are used when calling `super().__init__`."
            )

        frame_skip = kwargs.get("frame_skip", 1)
        if "frame_skip" in kwargs:
            del kwargs["frame_skip"]
        self.frame_skip = frame_skip
        # this value can be changed if frame_skip is passed during env construction
        self.wrapper_frame_skip = frame_skip

        self._constructor_kwargs = kwargs
        self._check_kwargs(kwargs)
        self._env = self._build_env(**kwargs)  # writes the self._env attribute
        self._make_specs(self._env)  # writes the self._env attribute
        self.is_closed = False
        self._init_env()  # runs all the steps to have a ready-to-use env

    @abc.abstractmethod
    def _check_kwargs(self, kwargs: Dict):
        raise NotImplementedError

    def __getattr__(self, attr: str) -> Any:
        if attr in self.__dir__():
            return self.__getattribute__(
                attr
            )  # make sure that appropriate exceptions are raised

        elif attr.startswith("__"):
            raise AttributeError(
                "passing built-in private methods is "
                f"not permitted with type {type(self)}. "
                f"Got attribute {attr}."
            )

        elif "_env" in self.__dir__():
            env = self.__getattribute__("_env")
            return getattr(env, attr)
        super().__getattr__(attr)

        raise AttributeError(
            f"env not set in {self.__class__.__name__}, cannot access {attr}"
        )

    @abc.abstractmethod
    def _init_env(self) -> Optional[int]:
        """Runs all the necessary steps such that the environment is ready to use.

        This step is intended to ensure that a seed is provided to the environment (if needed) and that the environment
        is reset (if needed). For instance, DMControl envs require the env to be reset before being used, but Gym envs
        don't.

        Returns:
            the resulting seed

        """
        raise NotImplementedError

    @abc.abstractmethod
    def _build_env(self, **kwargs) -> "gym.Env":  # noqa: F821
        """Creates an environment from the target library and stores it with the `_env` attribute.

        When overwritten, this function should pass all the required kwargs to the env instantiation method.

        """
        raise NotImplementedError

    @abc.abstractmethod
    def _make_specs(self, env: "gym.Env") -> None:  # noqa: F821
        raise NotImplementedError

    def close(self) -> None:
        """Closes the contained environment if possible."""
        self.is_closed = True
        try:
            self._env.close()
        except AttributeError:
            pass


def make_tensordict(
    env: _EnvWrapper,
    policy: Optional[Callable[[TensorDictBase, ...], TensorDictBase]] = None,
) -> TensorDictBase:
    """Returns a zeroed-tensordict with fields matching those required for a full step (action selection and environment step) in the environment.

    Args:
        env (_EnvWrapper): environment defining the observation, action and reward space;
        policy (Callable, optional): policy corresponding to the environment.

    """
    with torch.no_grad():
        tensordict = env.reset()
        if policy is not None:
            tensordict = policy(tensordict)
        else:
            tensordict.set("action", env.action_spec.rand(), inplace=False)
        tensordict = env.step(tensordict)
        return tensordict.zero_()<|MERGE_RESOLUTION|>--- conflicted
+++ resolved
@@ -12,14 +12,6 @@
 import numpy as np
 import torch
 import torch.nn as nn
-<<<<<<< HEAD
-from tensordict.tensordict import TensorDictBase, TensorDict
-
-from torchrl.data import CompositeSpec, exclude_private, TensorSpec
-from .._utils import seed_generator, prod
-from ..data.utils import DEVICE_TYPING
-from .utils import get_available_libraries, step_mdp
-=======
 from tensordict import unravel_key
 from tensordict.tensordict import TensorDictBase
 from tensordict.utils import NestedKey
@@ -31,14 +23,13 @@
     TensorSpec,
     UnboundedContinuousTensorSpec,
 )
-from torchrl.data.utils import _check_only_one_entry, DEVICE_TYPING
+from torchrl.data.utils import _check_only_one_entry, DEVICE_TYPING, exclude_private
 from torchrl.envs.utils import (
     _replace_last,
     DONE_AFTER_RESET_ERROR,
     get_available_libraries,
     step_mdp,
 )
->>>>>>> e3b38791
 
 LIBRARIES = get_available_libraries()
 
@@ -1209,9 +1200,6 @@
                     )
         return next_tensordict_out
 
-<<<<<<< HEAD
-        return tensordict
-=======
     def _get_in_keys_to_exclude(self, tensordict):
         if self._cache_in_keys is None:
             self._cache_in_keys = list(
@@ -1220,7 +1208,6 @@
                 )
             )
         return self._cache_in_keys
->>>>>>> e3b38791
 
     def forward(self, tensordict: TensorDictBase) -> TensorDictBase:
         raise NotImplementedError("EnvBase.forward is not implemented")
@@ -1427,12 +1414,8 @@
         break_when_any_done: bool = True,
         return_contiguous: bool = True,
         tensordict: Optional[TensorDictBase] = None,
-<<<<<<< HEAD
         exclude_private_keys: Optional[bool] = True,
-    ) -> TensorDictBase:
-=======
     ):
->>>>>>> e3b38791
         """Executes a rollout in the environment.
 
         The function will stop as soon as one of the contained environments
@@ -1576,38 +1559,17 @@
                 return td
 
         tensordicts = []
-<<<<<<< HEAD
-        if not self.is_done:
-            for i in range(max_steps):
-                if auto_cast_to_device:
-                    tensordict = tensordict.to(policy_device)
-                tensordict = policy(tensordict)
-                if auto_cast_to_device:
-                    tensordict = tensordict.to(env_device)
-                tensordict = self.step(tensordict)
-                if exclude_private_keys:
-                    tensordicts.append(exclude_private(tensordict).clone())
-                else:
-                    tensordicts.append(tensordict.clone())
-                if (
-                    break_when_any_done and tensordict.get("done").any()
-                ) or i == max_steps - 1:
-                    break
-                tensordict = step_mdp(
-                    tensordict,
-                    keep_other=True,
-                    exclude_reward=False,
-                    exclude_action=False,
-=======
         for i in range(max_steps):
             if auto_cast_to_device:
                 tensordict = tensordict.to(policy_device, non_blocking=True)
             tensordict = policy(tensordict)
             if auto_cast_to_device:
                 tensordict = tensordict.to(env_device, non_blocking=True)
-            tensordict = self.step(tensordict)
-
-            tensordicts.append(tensordict.clone(False))
+                tensordict = self.step(tensordict)
+                if exclude_private_keys:
+                    tensordicts.append(exclude_private(tensordict))
+                else:
+                    tensordicts.append(tensordict.clone(False))
 
             any_done = False
             _reset_map = {}
@@ -1616,7 +1578,6 @@
                 truncated = tensordict.get(
                     ("next", _replace_last(done_key, "truncated")),
                     default=torch.zeros((), device=done.device, dtype=torch.bool),
->>>>>>> e3b38791
                 )
                 done = done | truncated
                 any_sub_done = done.any().item()
