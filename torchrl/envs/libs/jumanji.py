--- conflicted
+++ resolved
@@ -392,16 +392,12 @@
         from torchrl.record import PixelRenderTransform
 
         return self.append_transform(
-<<<<<<< HEAD
-            PixelRenderTransform(out_keys=["pixels"], pass_tensordict=True)
-=======
             PixelRenderTransform(
                 out_keys=["pixels"],
                 pass_tensordict=True,
                 as_non_tensor=bool(self.batch_size),
                 as_numpy=bool(self.batch_size),
             )
->>>>>>> f613eefb
         )
 
     def _make_state_example(self, env):
@@ -513,9 +509,6 @@
             obs_dict = _object_to_tensordict(obs, self.device, self.batch_size)
         return super().read_obs(obs_dict)
 
-<<<<<<< HEAD
-    def render(self, tensordict, matplotlib_backend: str | None = None, **kwargs):
-=======
     def render(
         self,
         tensordict,
@@ -523,7 +516,6 @@
         as_numpy: bool = False,
         **kwargs,
     ):
->>>>>>> f613eefb
         """Renders the environment output given an input tensordict.
 
         This method is intended to be called by the :class:`~torchrl.record.PixelRenderTransform`
@@ -538,15 +530,6 @@
 
         This pipeline will write a `"pixels"` entry in your output tensordict.
 
-<<<<<<< HEAD
-        """
-        import io
-
-        import jumanji
-        import matplotlib
-        import matplotlib.pyplot as plt
-        import PIL
-=======
         Args:
             tensordict (TensorDictBase): a tensordict containing a state to represent
             matplotlib_backend (str, optional): the matplotlib backend
@@ -569,13 +552,10 @@
             raise ImportError(
                 "Rendering with Jumanji requires torchvision, matplotlib and PIL to be installed."
             ) from err
->>>>>>> f613eefb
 
         if matplotlib_backend is not None:
             matplotlib.use(matplotlib_backend)
 
-<<<<<<< HEAD
-=======
         # Get only one env
         _state_example = self._state_example
         while tensordict.ndim:
@@ -583,7 +563,6 @@
             _state_example = jax.tree_util.tree_map(
                 lambda x: jnp.take(x, 0, axis=0), _state_example
             )
->>>>>>> f613eefb
         # Patch jumanji is_notebook
         is_notebook = jumanji.environments.is_notebook
         try:
@@ -592,31 +571,19 @@
             isinteractive = plt.isinteractive()
             plt.ion()
             buf = io.BytesIO()
-<<<<<<< HEAD
-            state = _tensordict_to_object(tensordict.get("state"), self._state_example)
-=======
             state = _tensordict_to_object(tensordict.get("state"), _state_example)
->>>>>>> f613eefb
             self._env.render(state, **kwargs)
             plt.savefig(buf, format="png")
             buf.seek(0)
             # Load the image into a PIL object.
             img = PIL.Image.open(buf)
-<<<<<<< HEAD
-            # Convert the PIL image into a np.ndarray.
-=======
->>>>>>> f613eefb
             img_array = torchvision.transforms.v2.functional.pil_to_tensor(img)
             if not isinteractive:
                 plt.ioff()
             plt.close()
-<<<<<<< HEAD
-            return img_array[:3]
-=======
             if not as_numpy:
                 return img_array[:3]
             return img_array[:3].numpy()
->>>>>>> f613eefb
         finally:
             jumanji.environments.is_notebook = is_notebook
 
