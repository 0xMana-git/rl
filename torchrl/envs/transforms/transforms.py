# Copyright (c) Meta Plobs_dictnc. and affiliates.
#
# This source code is licensed under the MIT license found in the
# LICENSE file in the root directory of this source tree.

from __future__ import annotations

import collections
import multiprocessing as mp
from copy import deepcopy, copy
from textwrap import indent
from typing import Any, List, Optional, OrderedDict, Sequence, Union
from warnings import warn

import torch
from torch import nn, Tensor

try:
    from torchvision.transforms.functional import center_crop
    from torchvision.transforms.functional_tensor import (
        resize,
    )  # as of now resize is imported from torchvision

    _has_tv = True
except ImportError:
    _has_tv = False

from torchrl.data.tensor_specs import (
    BoundedTensorSpec,
    CompositeSpec,
    ContinuousBox,
    NdUnboundedContinuousTensorSpec,
    TensorSpec,
    UnboundedContinuousTensorSpec,
    BinaryDiscreteTensorSpec,
    DEVICE_TYPING,
)
from torchrl.data.tensordict.tensordict import TensorDictBase, TensorDict
from torchrl.envs.common import EnvBase, make_tensordict
from torchrl.envs.transforms import functional as F
from torchrl.envs.transforms.utils import FiniteTensor
from torchrl.envs.utils import step_tensordict

__all__ = [
    "Transform",
    "TransformedEnv",
    "RewardClipping",
    "Resize",
    "CenterCrop",
    "GrayScale",
    "Compose",
    "ToTensorImage",
    "ObservationNorm",
    "FlattenObservation",
    "UnsqueezeTransform",
    "RewardScaling",
    "ObservationTransform",
    "CatFrames",
    "FiniteTensorDictCheck",
    "DoubleToFloat",
    "CatTensors",
    "NoopResetEnv",
    "BinarizeReward",
    "PinMemoryTransform",
    "VecNorm",
    "gSDENoise",
    "TensorDictPrimer",
]

IMAGE_KEYS = ["next_pixels"]
_MAX_NOOPS_TRIALS = 10


def _apply_to_composite(function):
    def new_fun(self, observation_spec):
        if isinstance(observation_spec, CompositeSpec):
            d = observation_spec._specs
            for key_in, key_out in zip(self.keys_in, self.keys_out):
                if key_in in observation_spec.keys():
                    d[key_out] = function(self, observation_spec[key_in])
            return CompositeSpec(**d)
        else:
            return function(self, observation_spec)

    return new_fun


class Transform(nn.Module):
    """Environment transform parent class.

    In principle, a transform receives a tensordict as input and returns (
    the same or another) tensordict as output, where a series of values have
    been modified or created with a new key. When instantiating a new
    transform, the keys that are to be read from are passed to the
    constructor via the `keys` argument.

    Transforms are to be combined with their target environments with the
    TransformedEnv class, which takes as arguments an `EnvBase` instance
    and a transform. If multiple transforms are to be used, they can be
    concatenated using the `Compose` class.
    A transform can be stateless or stateful (e.g. CatTransform). Because of
    this, Transforms support the `reset` operation, which should reset the
    transform to its initial state (such that successive trajectories are kept
    independent).

    Notably, `Transform` subclasses take care of transforming the affected
    specs from an environment: when querying
    `transformed_env.observation_spec`, the resulting objects will describe
    the specs of the transformed_in tensors.

    """

    invertible = False

    def __init__(
        self,
        keys_in: Sequence[str],
        keys_out: Optional[Sequence[str]] = None,
        keys_inv_in: Optional[Sequence[str]] = None,
        keys_inv_out: Optional[Sequence[str]] = None,
    ):
        super().__init__()
        self.keys_in = keys_in
        if keys_out is None:
            keys_out = copy(self.keys_in)
        self.keys_out = keys_out
        if keys_inv_in is None:
            keys_inv_in = []
        self.keys_inv_in = keys_inv_in
        if keys_inv_out is None:
            keys_inv_out = copy(self.keys_inv_in)
        self.keys_inv_out = keys_inv_out
        self.__dict__["_parent"] = None

    def reset(self, tensordict: TensorDictBase) -> TensorDictBase:
        """Resets a tranform if it is stateful."""
        return tensordict

    def _check_inplace(self) -> None:
        if not hasattr(self, "inplace"):
            raise AttributeError(
                f"Transform of class {self.__class__.__name__} has no "
                f"attribute inplace, consider implementing it."
            )

    def init(self, tensordict) -> None:
        pass

    def _apply_transform(self, obs: torch.Tensor) -> None:
        """Applies the transform to a tensor.
        This operation can be called multiple times (if multiples keys of the
        tensordict match the keys of the transform).

        """
        raise NotImplementedError

    def _call(self, tensordict: TensorDictBase) -> TensorDictBase:
        """Reads the input tensordict, and for the selected keys, applies the
        transform.

        """
        self._check_inplace()
        for key_in, key_out in zip(self.keys_in, self.keys_out):
            if key_in in tensordict.keys():
                observation = self._apply_transform(tensordict.get(key_in))
                tensordict.set(key_out, observation, inplace=self.inplace)
        return tensordict

    def forward(self, tensordict: TensorDictBase) -> TensorDictBase:
        self._call(tensordict)
        return tensordict

    def _inv_apply_transform(self, obs: torch.Tensor) -> torch.Tensor:
        if self.invertible:
            raise NotImplementedError
        else:
            return obs

    def _inv_call(self, tensordict: TensorDictBase) -> TensorDictBase:
        self._check_inplace()
        for key_in, key_out in zip(self.keys_inv_in, self.keys_inv_out):
            if key_in in tensordict.keys():
                observation = self._inv_apply_transform(tensordict.get(key_in))
                tensordict.set(key_out, observation, inplace=self.inplace)
        return tensordict

    def inv(self, tensordict: TensorDictBase) -> TensorDictBase:
        self._inv_call(tensordict)
        return tensordict

    def transform_input_spec(self, input_spec: TensorSpec) -> TensorSpec:
        """Transforms the input spec such that the resulting spec matches
        transform mapping.

        Args:
            input_spec (TensorSpec): spec before the transform

        Returns:
            expected spec after the transform

        """
        return input_spec

    def transform_observation_spec(self, observation_spec: TensorSpec) -> TensorSpec:
        """Transforms the observation spec such that the resulting spec
        matches transform mapping.

        Args:
            observation_spec (TensorSpec): spec before the transform

        Returns:
            expected spec after the transform

        """
        return observation_spec

    def transform_reward_spec(self, reward_spec: TensorSpec) -> TensorSpec:
        """Transforms the reward spec such that the resulting spec matches
        transform mapping.

        Args:
            reward_spec (TensorSpec): spec before the transform

        Returns:
            expected spec after the transform

        """

        return reward_spec

    def dump(self, **kwargs) -> None:
        pass

    def __repr__(self) -> str:
        return f"{self.__class__.__name__}(keys={self.keys_in})"

    def set_parent(self, parent: Union[Transform, EnvBase]) -> None:
        self.__dict__["_parent"] = parent

    @property
    def parent(self) -> EnvBase:
        if not hasattr(self, "_parent"):
            raise AttributeError("transform parent uninitialized")
        parent = self._parent
        if parent is None:
            return parent
        if not isinstance(parent, EnvBase):
            # if it's not an env, it should be a Compose transform
            if not isinstance(parent, Compose):
                raise ValueError(
                    "A transform parent must be either another Compose transform or an environment object."
                )
            out = TransformedEnv(
                parent.parent.base_env,
            )
            for transform in parent.transforms:
                if transform is self:
                    break
                out.append_transform(transform)
        elif isinstance(parent, TransformedEnv):
            out = TransformedEnv(parent.base_env)
        else:
            raise ValueError(f"parent is of type {type(parent)}")
        return out

    def empty_cache(self):
        if self.parent is not None:
            self.parent.empty_cache()


class TransformedEnv(EnvBase):
    """
    A transformed environment.

    Args:
        env (EnvBase): original environment to be transformed_in.
        transform (Transform, optional): transform to apply to the tensordict resulting
            from `env.step(td)`. If none is provided, an empty Compose
            placeholder in an eval mode is used.
        cache_specs (bool, optional): if True, the specs will be cached once
            and for all after the first call (i.e. the specs will be
            transformed_in only once). If the transform changes during
            training, the original spec transform may not be valid anymore,
            in which case this value should be set  to `False`. Default is
            `True`.

    Examples:
        >>> env = GymEnv("Pendulum-v0")
        >>> transform = RewardScaling(0.0, 1.0)
        >>> transformed_env = TransformedEnv(env, transform)

    """

    def __init__(
        self,
        env: EnvBase,
        transform: Optional[Transform] = None,
        cache_specs: bool = True,
        **kwargs,
    ):
        kwargs.setdefault("device", env.device)
        device = kwargs["device"]
        super().__init__(**kwargs)
        self._set_env(env, device)
        if transform is None:
            transform = Compose()
            transform.set_parent(self)
        else:
            transform = transform.to(device)
        transform.eval()
        self.transform = transform

        self._last_obs = None
        self.cache_specs = cache_specs

        self._reward_spec = None
        self._observation_spec = None
        self.batch_size = self.base_env.batch_size

    def _set_env(self, env: EnvBase, device) -> None:
        self.base_env = env.to(device)
        # updates need not be inplace, as transforms may modify values out-place
        self.base_env._inplace_update = False

    @property
    def batch_locked(self) -> bool:
        return self.base_env.batch_locked

    @batch_locked.setter
    def batch_locked(self, value):
        raise RuntimeError("batch_locked is a read-only property")

    @property
    def _inplace_update(self):
        return self.base_env._inplace_update

    @property
    def observation_spec(self) -> TensorSpec:
        """Observation spec of the transformed environment"""
        if self._observation_spec is None or not self.cache_specs:
            observation_spec = self.transform.transform_observation_spec(
                deepcopy(self.base_env.observation_spec)
            )
            if self.cache_specs:
                self._observation_spec = observation_spec
        else:
            observation_spec = self._observation_spec
        return observation_spec

    @property
    def action_spec(self) -> TensorSpec:
        """Action spec of the transformed environment"""
        return self.input_spec["action"]

    @property
    def input_spec(self) -> TensorSpec:
        """Action spec of the transformed environment"""

        if self._input_spec is None or not self.cache_specs:
            input_spec = self.transform.transform_input_spec(
                deepcopy(self.base_env.input_spec)
            )
            if self.cache_specs:
                self._input_spec = input_spec
        else:
            input_spec = self._input_spec
        return input_spec

    @property
    def reward_spec(self) -> TensorSpec:
        """Reward spec of the transformed environment"""

        if self._reward_spec is None or not self.cache_specs:
            reward_spec = self.transform.transform_reward_spec(
                deepcopy(self.base_env.reward_spec)
            )
            if self.cache_specs:
                self._reward_spec = reward_spec
        else:
            reward_spec = self._reward_spec
        return reward_spec

    def _step(self, tensordict: TensorDictBase) -> TensorDictBase:
        # selected_keys = [key for key in tensordict.keys() if "action" in key]
        # tensordict_in = tensordict.select(*selected_keys).clone()
        tensordict_in = self.transform.inv(tensordict.clone(recurse=False))
        tensordict_out = self.base_env.step(tensordict_in)
        # tensordict should already have been processed by the transforms
        # for logging purposes
        tensordict_out = self.transform(tensordict_out)
        return tensordict_out

    def set_seed(self, seed: int, static_seed: bool = False) -> int:
        """Set the seeds of the environment"""
        return self.base_env.set_seed(seed, static_seed=static_seed)

    def _reset(self, tensordict: Optional[TensorDictBase] = None, **kwargs):
        out_tensordict = self.base_env.reset(execute_step=False, **kwargs)
        out_tensordict = self.transform.reset(out_tensordict)
        out_tensordict = self.transform(out_tensordict)
        return out_tensordict

    def state_dict(self) -> OrderedDict:
        state_dict = self.transform.state_dict()
        return state_dict

    def load_state_dict(self, state_dict: OrderedDict, **kwargs) -> None:
        self.transform.load_state_dict(state_dict, **kwargs)

    def eval(self) -> TransformedEnv:
        if "transform" in self.__dir__():
            # when calling __init__, eval() is called but transforms are not set
            # yet.
            self.transform.eval()
        return self

    def train(self, mode: bool = True) -> TransformedEnv:
        self.transform.train(mode)
        return self

    @property
    def is_closed(self) -> bool:
        return self.base_env.is_closed

    @is_closed.setter
    def is_closed(self, value: bool):
        self.base_env.is_closed = value

    def is_done_get_fn(self) -> bool:
        if self._is_done is None:
            return self.base_env.is_done
        return self._is_done.all()

    def is_done_set_fn(self, val: torch.Tensor) -> None:
        self._is_done = val

    is_done = property(is_done_get_fn, is_done_set_fn)

    def close(self):
        self.base_env.close()
        self.is_closed = True

    def empty_cache(self):
        self._observation_spec = None
        self._input_spec = None
        self._reward_spec = None

    def append_transform(self, transform: Transform) -> None:
        self._erase_metadata()
        if not isinstance(transform, Transform):
            raise ValueError(
                "TransformedEnv.append_transform expected a transform but received an object of "
                f"type {type(transform)} instead."
            )
        transform = transform.to(self.device)
        if not isinstance(self.transform, Compose):
            prev_transform = self.transform
            self.transform = Compose()
            self.transform.append(prev_transform)
            self.transform.set_parent(self)
        self.transform.append(transform)

    def insert_transform(self, index: int, transform: Transform) -> None:
        if not isinstance(transform, Transform):
            raise ValueError(
                "TransformedEnv.insert_transform expected a transform but received an object of "
                f"type {type(transform)} instead."
            )
        transform = transform.to(self.device)
        if not isinstance(self.transform, Compose):
            self.transform = Compose(self.transform)
            self.transform.set_parent(self)

        self.transform.insert(index, transform)
        self._erase_metadata()

    def __getattr__(self, attr: str) -> Any:
        if attr in self.__dir__():
            return super().__getattr__(
                attr
            )  # make sure that appropriate exceptions are raised
        elif attr.startswith("__"):
            raise AttributeError(
                "passing built-in private methods is "
                f"not permitted with type {type(self)}. "
                f"Got attribute {attr}."
            )
        elif "base_env" in self.__dir__():
            base_env = self.__getattr__("base_env")
            return getattr(base_env, attr)

        raise AttributeError(
            f"env not set in {self.__class__.__name__}, cannot access {attr}"
        )

    def __repr__(self) -> str:
        env_str = indent(f"env={self.base_env}", 4 * " ")
        t_str = indent(f"transform={self.transform}", 4 * " ")
        return f"TransformedEnv(\n{env_str},\n{t_str})"

    def _erase_metadata(self):
        if self.cache_specs:
            self._input_spec = None
            self._observation_spec = None
            self._reward_spec = None

    def to(self, device: DEVICE_TYPING) -> TransformedEnv:
        self.base_env.to(device)
        self.device = torch.device(device)
        self.transform.to(device)

        self.is_done = self.is_done.to(device)

        if self.cache_specs:
            self._input_spec = None
            self._observation_spec = None
            self._reward_spec = None
        return self

    def __setattr__(self, key, value):
        propobj = getattr(self.__class__, key, None)

        if isinstance(value, Transform):
            value.set_parent(self)
        if isinstance(propobj, property):
            ancestors = list(__class__.__mro__)[::-1]
            while isinstance(propobj, property):
                if propobj.fset is not None:
                    return propobj.fset(self, value)
                propobj = getattr(ancestors.pop(), key, None)
            else:
                raise AttributeError(f"can't set attribute {key}")
        else:
            return super().__setattr__(key, value)

    def __del__(self):
        # we may delete a TransformedEnv that contains an env contained by another
        # transformed env and that we don't want to close
        pass


class ObservationTransform(Transform):
    """
    Abstract class for transformations of the observations.

    """

    inplace = False

    def __init__(
        self,
        keys_in: Optional[Sequence[str]] = None,
        keys_out: Optional[Sequence[str]] = None,
    ):
        if keys_in is None:
            keys_in = [
                "next_observation",
                "next_pixels",
                "next_observation_state",
            ]
        super(ObservationTransform, self).__init__(keys_in=keys_in, keys_out=keys_out)


class Compose(Transform):
    """
    Composes a chain of transforms.

    Examples:
        >>> env = GymEnv("Pendulum-v0")
        >>> transforms = [RewardScaling(1.0, 1.0), RewardClipping(-2.0, 2.0)]
        >>> transforms = Compose(*transforms)
        >>> transformed_env = TransformedEnv(env, transforms)

    """

    inplace = False

    def __init__(self, *transforms: Transform):
        super().__init__(keys_in=[])
        self.transforms = nn.ModuleList(transforms)
        for t in self.transforms:
            t.set_parent(self)

    def _call(self, tensordict: TensorDictBase) -> TensorDictBase:
        for t in self.transforms:
            tensordict = t(tensordict)
        return tensordict

    def _inv_call(self, tensordict: TensorDictBase) -> TensorDictBase:
        for t in self.transforms[::-1]:
            tensordict = t.inv(tensordict)
        return tensordict

    def transform_input_spec(self, input_spec: TensorSpec) -> TensorSpec:
        for t in self.transforms[::-1]:
            input_spec = t.transform_input_spec(input_spec)
        return input_spec

    def transform_observation_spec(self, observation_spec: TensorSpec) -> TensorSpec:
        for t in self.transforms:
            observation_spec = t.transform_observation_spec(observation_spec)
        return observation_spec

    def transform_reward_spec(self, reward_spec: TensorSpec) -> TensorSpec:
        for t in self.transforms:
            reward_spec = t.transform_reward_spec(reward_spec)
        return reward_spec

    def __getitem__(self, item: Union[int, slice, List]) -> Union:
        transform = self.transforms
        transform = transform[item]
        if not isinstance(transform, Transform):
            out = Compose(*self.transforms[item])
            out.set_parent(self.parent)
            return out
        return transform

    def dump(self, **kwargs) -> None:
        for t in self:
            t.dump(**kwargs)

    def reset(self, tensordict: TensorDictBase) -> TensorDictBase:
        for t in self.transforms:
            tensordict = t.reset(tensordict)
        return tensordict

    def init(self, tensordict: TensorDictBase) -> None:
        for t in self.transforms:
            t.init(tensordict)

    def append(self, transform):
        self.empty_cache()
        if not isinstance(transform, Transform):
            raise ValueError(
                "Compose.append expected a transform but received an object of "
                f"type {type(transform)} instead."
            )
        transform.eval()
        self.transforms.append(transform)
        transform.set_parent(self)

    def insert(self, index: int, transform: Transform) -> None:
        if not isinstance(transform, Transform):
            raise ValueError(
                "Compose.append expected a transform but received an object of "
                f"type {type(transform)} instead."
            )

        if abs(index) > len(self.transforms):
            raise ValueError(
                f"Index expected to be between [-{len(self.transforms)}, {len(self.transforms)}] got index={index}"
            )

        self.empty_cache()
        if index < 0:
            index = index + len(self.transforms)
        transform.eval()
        self.transforms.insert(index, transform)
        transform.set_parent(self)

    def to(self, dest: Union[torch.dtype, DEVICE_TYPING]) -> Compose:
        for t in self.transforms:
            t.to(dest)
        return super().to(dest)

    def __iter__(self):
        return iter(self.transforms)

    def __len__(self):
        return len(self.transforms)

    def __repr__(self) -> str:
        layers_str = ",\n".join(
            [indent(str(trsf), 4 * " ") for trsf in self.transforms]
        )
        return f"{self.__class__.__name__}(\n{indent(layers_str, 4 * ' ')})"


class ToTensorImage(ObservationTransform):
    """Transforms a numpy-like image (3 x W x H) to a pytorch image
    (3 x W x H).

    Transforms an observation image from a (... x W x H x 3) 0..255 uint8
    tensor to a single/double precision floating point (3 x W x H) tensor
    with values between 0 and 1.

    Args:
        unsqueeze (bool): if True, the observation tensor is unsqueezed
            along the first dimension. default=False.
        dtype (torch.dtype, optional): dtype to use for the resulting
            observations.

    Examples:
        >>> transform = ToTensorImage(keys_in=["next_pixels"])
        >>> ri = torch.randint(0, 255, (1,1,10,11,3), dtype=torch.uint8)
        >>> td = TensorDict(
        ...     {"next_pixels": ri},
        ...     [1, 1])
        >>> _ = transform(td)
        >>> obs = td.get("next_pixels")
        >>> print(obs.shape, obs.dtype)
        torch.Size([1, 1, 3, 10, 11]) torch.float32
    """

    inplace = False

    def __init__(
        self,
        unsqueeze: bool = False,
        dtype: Optional[torch.device] = None,
        keys_in: Optional[Sequence[str]] = None,
        keys_out: Optional[Sequence[str]] = None,
    ):
        if keys_in is None:
            keys_in = IMAGE_KEYS  # default
        super().__init__(keys_in=keys_in, keys_out=keys_out)
        self.unsqueeze = unsqueeze
        self.dtype = dtype if dtype is not None else torch.get_default_dtype()

    def _apply_transform(self, observation: torch.FloatTensor) -> torch.Tensor:
        observation = observation.div(255).to(self.dtype)
        observation = observation.permute(
            *list(range(observation.ndimension() - 3)), -1, -3, -2
        )
        if observation.ndimension() == 3 and self.unsqueeze:
            observation = observation.unsqueeze(0)
        return observation

    @_apply_to_composite
    def transform_observation_spec(self, observation_spec: TensorSpec) -> TensorSpec:
        observation_spec = self._pixel_observation(deepcopy(observation_spec))
        observation_spec.shape = torch.Size(
            [
                *observation_spec.shape[:-3],
                observation_spec.shape[-1],
                observation_spec.shape[-3],
                observation_spec.shape[-2],
            ]
        )
        observation_spec.dtype = self.dtype
        return observation_spec

    def _pixel_observation(self, spec: TensorSpec) -> None:
        if isinstance(spec.space, ContinuousBox):
            spec.space.maximum = self._apply_transform(spec.space.maximum)
            spec.space.minimum = self._apply_transform(spec.space.minimum)
        return spec


class RewardClipping(Transform):
    """
    Clips the reward between `clamp_min` and `clamp_max`.

    Args:
        clip_min (scalar): minimum value of the resulting reward.
        clip_max (scalar): maximum value of the resulting reward.

    """

    inplace = True

    def __init__(
        self,
        clamp_min: float = None,
        clamp_max: float = None,
        keys_in: Optional[Sequence[str]] = None,
        keys_out: Optional[Sequence[str]] = None,
    ):
        if keys_in is None:
            keys_in = ["reward"]
        super().__init__(keys_in=keys_in, keys_out=keys_out)
        clamp_min_tensor = (
            clamp_min if isinstance(clamp_min, Tensor) else torch.tensor(clamp_min)
        )
        clamp_max_tensor = (
            clamp_max if isinstance(clamp_max, Tensor) else torch.tensor(clamp_max)
        )
        self.register_buffer("clamp_min", clamp_min_tensor)
        self.register_buffer("clamp_max", clamp_max_tensor)

    def _apply_transform(self, reward: torch.Tensor) -> torch.Tensor:
        if self.clamp_max is not None and self.clamp_min is not None:
            reward = reward.clamp_(self.clamp_min, self.clamp_max)
        elif self.clamp_min is not None:
            reward = reward.clamp_min_(self.clamp_min)
        elif self.clamp_max is not None:
            reward = reward.clamp_max_(self.clamp_max)
        return reward

    def transform_reward_spec(self, reward_spec: TensorSpec) -> TensorSpec:
        if isinstance(reward_spec, UnboundedContinuousTensorSpec):
            return BoundedTensorSpec(
                self.clamp_min,
                self.clamp_max,
                device=reward_spec.device,
                dtype=reward_spec.dtype,
            )
        else:
            raise NotImplementedError(
                f"{self.__class__.__name__}.transform_reward_spec not "
                f"implemented for tensor spec of type"
                f" {type(reward_spec).__name__}"
            )

    def __repr__(self) -> str:
        return (
            f"{self.__class__.__name__}("
            f"clamp_min={float(self.clamp_min):4.4f}, clamp_max"
            f"={float(self.clamp_max):4.4f}, keys={self.keys_in})"
        )


class BinarizeReward(Transform):
    """
    Maps the reward to a binary value (0 or 1) if the reward is null or
    non-null, respectively.

    """

    inplace = True

    def __init__(
        self,
        keys_in: Optional[Sequence[str]] = None,
        keys_out: Optional[Sequence[str]] = None,
    ):
        if keys_in is None:
            keys_in = ["reward"]
        super().__init__(keys_in=keys_in, keys_out=keys_out)

    def _apply_transform(self, reward: torch.Tensor) -> torch.Tensor:
        if not reward.shape or reward.shape[-1] != 1:
            raise RuntimeError(
                f"Reward shape last dimension must be singleton, got reward of shape {reward.shape}"
            )
        return (reward > 0.0).to(torch.long)

    def transform_reward_spec(self, reward_spec: TensorSpec) -> TensorSpec:
        return BinaryDiscreteTensorSpec(n=1, device=reward_spec.device)


class Resize(ObservationTransform):
    """
    Resizes an pixel observation.

    Args:
        w (int): resulting width
        h (int): resulting height
        interpolation (str): interpolation method
    """

    inplace = False

    def __init__(
        self,
        w: int,
        h: int,
        interpolation: str = "bilinear",
        keys_in: Optional[Sequence[str]] = None,
        keys_out: Optional[Sequence[str]] = None,
    ):
        if not _has_tv:
            raise ImportError(
                "Torchvision not found. The Resize transform relies on "
                "torchvision implementation. "
                "Consider installing this dependency."
            )
        if keys_in is None:
            keys_in = IMAGE_KEYS  # default
        super().__init__(keys_in=keys_in, keys_out=keys_out)
        self.w = int(w)
        self.h = int(h)
        self.interpolation = interpolation

    def _apply_transform(self, observation: torch.Tensor) -> torch.Tensor:
        # flatten if necessary
        if observation.shape[-2:] == torch.Size([self.w, self.h]):
            return observation
        ndim = observation.ndimension()
        if ndim > 4:
            sizes = observation.shape[:-3]
            observation = torch.flatten(observation, 0, ndim - 4)
        observation = resize(
            observation, [self.w, self.h], interpolation=self.interpolation
        )
        if ndim > 4:
            observation = observation.unflatten(0, sizes)

        return observation

    @_apply_to_composite
    def transform_observation_spec(self, observation_spec: TensorSpec) -> TensorSpec:
        observation_spec = deepcopy(observation_spec)
        space = observation_spec.space
        if isinstance(space, ContinuousBox):
            space.minimum = self._apply_transform(space.minimum)
            space.maximum = self._apply_transform(space.maximum)
            observation_spec.shape = space.minimum.shape
        else:
            observation_spec.shape = self._apply_transform(
                torch.zeros(observation_spec.shape)
            ).shape

        return observation_spec

    def __repr__(self) -> str:
        return (
            f"{self.__class__.__name__}("
            f"w={int(self.w)}, h={int(self.h)}, "
            f"interpolation={self.interpolation}, keys={self.keys_in})"
        )


class CenterCrop(ObservationTransform):
    """Crops the center of an image

    Args:
        w (int): resulting width
        h (int, optional): resulting height. If None, then w is used (square crop).
    """

    inplace = False

    def __init__(
        self,
        w: int,
        h: int = None,
        keys_in: Optional[Sequence[str]] = None,
    ):
        if not _has_tv:
            raise ImportError(
                "Torchvision not found. The Resize transform relies on "
                "torchvision implementation. "
                "Consider installing this dependency."
            )
        if keys_in is None:
            keys_in = IMAGE_KEYS  # default
        super().__init__(keys_in=keys_in)
        self.w = w
        self.h = h if h else w

    def _apply_transform(self, observation: torch.Tensor) -> torch.Tensor:
        observation = center_crop(observation, [self.w, self.h])
        return observation

    def transform_observation_spec(self, observation_spec: TensorSpec) -> TensorSpec:
        if isinstance(observation_spec, CompositeSpec):
            return CompositeSpec(
                **{
                    key: self.transform_observation_spec(_obs_spec)
                    if key in self.keys_in
                    else _obs_spec
                    for key, _obs_spec in observation_spec._specs.items()
                }
            )
        else:
            _observation_spec = deepcopy(observation_spec)

        space = _observation_spec.space
        if isinstance(space, ContinuousBox):
            space.minimum = self._apply_transform(space.minimum)
            space.maximum = self._apply_transform(space.maximum)
            _observation_spec.shape = space.minimum.shape
        else:
            _observation_spec.shape = self._apply_transform(
                torch.zeros(_observation_spec.shape)
            ).shape

        observation_spec = _observation_spec
        return observation_spec

    def __repr__(self) -> str:
        return (
            f"{self.__class__.__name__}("
            f"w={float(self.w):4.4f}, h={float(self.h):4.4f}, "
        )


class FlattenObservation(ObservationTransform):
    """Flatten adjacent dimensions of a tensor.

    Args:
        first_dim (int, optional): first dimension of the dimensions to flatten.
            Default is 0.
        last_dim (int, optional): last dimension of the dimensions to flatten.
            Default is -3.
    """

    inplace = False

    def __init__(
        self,
        first_dim: int = 0,
        last_dim: int = -3,
        keys_in: Optional[Sequence[str]] = None,
    ):
        if not _has_tv:
            raise ImportError(
                "Torchvision not found. The Resize transform relies on "
                "torchvision implementation. "
                "Consider installing this dependency."
            )
        if keys_in is None:
            keys_in = IMAGE_KEYS  # default
        super().__init__(keys_in=keys_in)
        self.first_dim = first_dim
        self.last_dim = last_dim

    def _apply_transform(self, observation: torch.Tensor) -> torch.Tensor:
        observation = torch.flatten(observation, self.first_dim, self.last_dim)
        return observation

    @_apply_to_composite
    def transform_observation_spec(self, observation_spec: TensorSpec) -> TensorSpec:
        observation_spec = deepcopy(observation_spec)
        space = observation_spec.space
        if isinstance(space, ContinuousBox):
            space.minimum = self._apply_transform(space.minimum)
            space.maximum = self._apply_transform(space.maximum)
            observation_spec.shape = space.minimum.shape
        else:
            observation_spec.shape = self._apply_transform(
                torch.zeros(observation_spec.shape)
            ).shape
        return observation_spec

    def __repr__(self) -> str:
        return (
            f"{self.__class__.__name__}("
            f"first_dim={int(self.first_dim)}, last_dim={int(self.last_dim)})"
        )


class UnsqueezeTransform(Transform):
    """Inserts a dimension of size one at the specified position.

    Args:
        unsqueeze_dim (int): dimension to unsqueeze.
    """

    invertible = True
    inplace = False

    @classmethod
    def __new__(cls, *args, **kwargs):
        cls._unsqueeze_dim = None
        return super().__new__(cls)

    def __init__(
        self,
        unsqueeze_dim: int,
        keys_in: Optional[Sequence[str]] = None,
        keys_out: Optional[Sequence[str]] = None,
        keys_inv_in: Optional[Sequence[str]] = None,
        keys_inv_out: Optional[Sequence[str]] = None,
    ):
        if not _has_tv:
            raise ImportError(
                "Torchvision not found. The Resize transform relies on "
                "torchvision implementation. "
                "Consider installing this dependency."
            )
        if keys_in is None:
            keys_in = IMAGE_KEYS  # default
        super().__init__(
            keys_in=keys_in,
            keys_out=keys_out,
            keys_inv_in=keys_inv_in,
            keys_inv_out=keys_inv_out,
        )
        self._unsqueeze_dim_orig = unsqueeze_dim

    def set_parent(self, parent: Union[Transform, EnvBase]) -> None:
        if self._unsqueeze_dim_orig < 0:
            self._unsqueeze_dim = self._unsqueeze_dim_orig
        else:
            parent = self.parent
            batch_size = parent.batch_size
            self._unsqueeze_dim = self._unsqueeze_dim_orig + len(batch_size)
        return super().set_parent(parent)

    @property
    def unsqueeze_dim(self):
        if self._unsqueeze_dim is None:
            return self._unsqueeze_dim_orig
        return self._unsqueeze_dim

    def forward(self, tensordict: TensorDictBase) -> TensorDictBase:
        if self._unsqueeze_dim_orig >= 0:
            self._unsqueeze_dim = self._unsqueeze_dim_orig + tensordict.ndimension()
        return super().forward(tensordict)

    def _apply_transform(self, observation: torch.Tensor) -> torch.Tensor:
        observation = observation.unsqueeze(self.unsqueeze_dim)
        return observation

    def inv(self, tensordict: TensorDictBase) -> TensorDictBase:
        if self._unsqueeze_dim_orig >= 0:
            self._unsqueeze_dim = self._unsqueeze_dim_orig + tensordict.ndimension()
        return super().inv(tensordict)

    def _inv_apply_transform(self, observation: torch.Tensor) -> torch.Tensor:
        observation = observation.squeeze(self.unsqueeze_dim)
        return observation

    def _transform_spec(self, spec: TensorSpec) -> None:
        if isinstance(spec, CompositeSpec):
            for key in spec:
                self._transform_spec(spec[key])
        else:
            self._unsqueeze_dim = self._unsqueeze_dim_orig
            space = spec.space
            if isinstance(space, ContinuousBox):
                space.minimum = self._apply_transform(space.minimum)
                space.maximum = self._apply_transform(space.maximum)
                spec.shape = space.minimum.shape
            else:
                spec.shape = self._apply_transform(torch.zeros(spec.shape)).shape
        return spec

    def transform_input_spec(self, input_spec: TensorSpec) -> TensorSpec:
        for key in self.keys_inv_in:
            input_spec = self._transform_spec(deepcopy(input_spec[key]))
        return input_spec

    def transform_reward_spec(self, reward_spec: TensorSpec) -> TensorSpec:
        if "reward" in self.keys_in:
            reward_spec = self._transform_spec(deepcopy(reward_spec))
        return reward_spec

    @_apply_to_composite
    def transform_observation_spec(self, observation_spec: TensorSpec) -> TensorSpec:
        observation_spec = self._transform_spec(deepcopy(observation_spec))
        return observation_spec

    def __repr__(self) -> str:
        s = (
            f"{self.__class__.__name__}(keys_in={self.keys_in}, keys_out={self.keys_out},"
            f" keys_inv_in={self.keys_inv_in}, keys_inv_out={self.keys_inv_out})"
        )
        return s


class SqueezeTransform(UnsqueezeTransform):
    """Removes a dimension of size one at the specified position.

    Args:
        squeeze_dim (int): dimension to squeeze.
    """

    invertible = True
    inplace = False

    def __init__(
        self,
        squeeze_dim: int,
        keys_in: Optional[Sequence[str]] = None,
        keys_out: Optional[Sequence[str]] = None,
        keys_inv_in: Optional[Sequence[str]] = None,
        keys_inv_out: Optional[Sequence[str]] = None,
    ):
        super().__init__(
            unsqueeze_dim=squeeze_dim,
            keys_in=keys_inv_in,
            keys_out=keys_out,
            keys_inv_in=keys_in,
            keys_inv_out=keys_inv_out,
        )

    @property
    def squeeze_dim(self):
        return super().unsqueeze_dim

    def forward(self, tensordict: TensorDictBase) -> TensorDictBase:
        return super().inv(tensordict)

    def inv(self, tensordict: TensorDictBase) -> TensorDictBase:
        return super().forward(tensordict)


class GrayScale(ObservationTransform):
    """
    Turns a pixel observation to grayscale.

    """

    inplace = False

    def __init__(self, keys_in: Optional[Sequence[str]] = None):
        if keys_in is None:
            keys_in = IMAGE_KEYS
        super(GrayScale, self).__init__(keys_in=keys_in)

    def _apply_transform(self, observation: torch.Tensor) -> torch.Tensor:
        observation = F.rgb_to_grayscale(observation)
        return observation

    @_apply_to_composite
    def transform_observation_spec(self, observation_spec: TensorSpec) -> TensorSpec:
        observation_spec = deepcopy(observation_spec)
        space = observation_spec.space
        if isinstance(space, ContinuousBox):
            space.minimum = self._apply_transform(space.minimum)
            space.maximum = self._apply_transform(space.maximum)
            observation_spec.shape = space.minimum.shape
        else:
            observation_spec.shape = self._apply_transform(
                torch.zeros(observation_spec.shape)
            ).shape
        return observation_spec


class ObservationNorm(ObservationTransform):
    """
    Normalizes an observation according to

    .. math::
        obs = obs * scale + loc

    Args:
        loc (number or tensor): location of the affine transform
        scale (number or tensor): scale of the affine transform
        standard_normal (bool, optional): if True, the transform will be

            .. math::
                obs = (obs-loc)/scale

            as it is done for standardization. Default is `False`.

    Examples:
        >>> torch.set_default_tensor_type(torch.DoubleTensor)
        >>> r = torch.randn(100, 3)*torch.randn(3) + torch.randn(3)
        >>> td = TensorDict({'next_obs': r}, [100])
        >>> transform = ObservationNorm(
        ...     loc = td.get('next_obs').mean(0),
        ...     scale = td.get('next_obs').std(0),
        ...     keys_in=["next_obs"],
        ...     standard_normal=True)
        >>> _ = transform(td)
        >>> print(torch.isclose(td.get('next_obs').mean(0),
        ...     torch.zeros(3)).all())
        Tensor(True)
        >>> print(torch.isclose(td.get('next_obs').std(0),
        ...     torch.ones(3)).all())
        Tensor(True)

    """

    inplace = True

    def __init__(
        self,
        loc: Union[float, torch.Tensor],
        scale: Union[float, torch.Tensor],
        keys_in: Optional[Sequence[str]] = None,
        # observation_spec_key: =None,
        standard_normal: bool = False,
    ):
        if keys_in is None:
            keys_in = [
                "next_observation",
                "next_pixels",
                "next_observation_state",
            ]
        super().__init__(keys_in=keys_in)
        if not isinstance(loc, torch.Tensor):
            loc = torch.tensor(loc, dtype=torch.float)
        if not isinstance(scale, torch.Tensor):
            scale = torch.tensor(scale, dtype=torch.float)

        # self.observation_spec_key = observation_spec_key
        self.standard_normal = standard_normal
        self.register_buffer("loc", loc)
        eps = 1e-6
        self.register_buffer("scale", scale.clamp_min(eps))

    def _apply_transform(self, obs: torch.Tensor) -> torch.Tensor:
        if self.standard_normal:
            loc = self.loc
            scale = self.scale
            return (obs - loc) / scale
        else:
            scale = self.scale
            loc = self.loc
            return obs * scale + loc

    @_apply_to_composite
    def transform_observation_spec(self, observation_spec: TensorSpec) -> TensorSpec:
        observation_spec = deepcopy(observation_spec)
        space = observation_spec.space
        if isinstance(space, ContinuousBox):
            space.minimum = self._apply_transform(space.minimum)
            space.maximum = self._apply_transform(space.maximum)
        return observation_spec

    def __repr__(self) -> str:
        if self.loc.numel() == 1 and self.scale.numel() == 1:
            return (
                f"{self.__class__.__name__}("
                f"loc={float(self.loc):4.4f}, scale"
                f"={float(self.scale):4.4f}, keys={self.keys_in})"
            )
        else:
            return super().__repr__()


class CatFrames(ObservationTransform):
    """Concatenates successive observation frames into a single tensor.

    This can, for instance, account for movement/velocity of the observed
    feature. Proposed in "Playing Atari with Deep Reinforcement Learning" (
    https://arxiv.org/pdf/1312.5602.pdf).

    CatFrames is a stateful class and it can be reset to its native state by
    calling the `reset()` method.

    Args:
        N (int, optional): number of observation to concatenate.
            Default is `4`.
        cat_dim (int, optional): dimension along which concatenate the
            observations. Default is `cat_dim=-3`.
        keys_in (list of int, optional): keys pointing to the frames that have
            to be concatenated.

    """

    inplace = False

    def __init__(
        self,
        N: int = 4,
        cat_dim: int = -3,
        keys_in: Optional[Sequence[str]] = None,
    ):
        if keys_in is None:
            keys_in = IMAGE_KEYS
        super().__init__(keys_in=keys_in)
        self.N = N
        self.cat_dim = cat_dim
        self.buffer = []

    def reset(self, tensordict: TensorDictBase) -> TensorDictBase:
        self.buffer = []
        return tensordict

    @_apply_to_composite
    def transform_observation_spec(self, observation_spec: TensorSpec) -> TensorSpec:
        space = observation_spec.space
        if isinstance(space, ContinuousBox):
            space.minimum = torch.cat([space.minimum] * self.N, self.cat_dim)
            space.maximum = torch.cat([space.maximum] * self.N, self.cat_dim)
            observation_spec.shape = space.minimum.shape
        else:
            shape = list(observation_spec.shape)
            shape[self.cat_dim] = self.N * shape[self.cat_dim]
            observation_spec.shape = torch.Size(shape)
        return observation_spec

    def _apply_transform(self, obs: torch.Tensor) -> torch.Tensor:
        self.buffer.append(obs)
        self.buffer = self.buffer[-self.N :]
        buffer = list(reversed(self.buffer))
        buffer = [buffer[0]] * (self.N - len(buffer)) + buffer
        if len(buffer) != self.N:
            raise RuntimeError(
                f"actual buffer length ({buffer}) differs from expected (" f"{self.N})"
            )
        return torch.cat(buffer, self.cat_dim)

    def __repr__(self) -> str:
        return (
            f"{self.__class__.__name__}(N={self.N}, cat_dim"
            f"={self.cat_dim}, keys={self.keys_in})"
        )


class RewardScaling(Transform):
    """
    Affine transform of the reward according to

    .. math::
        reward = reward * scale + loc

    Args:
        loc (number or torch.Tensor): location of the affine transform
        scale (number or torch.Tensor): scale of the affine transform
    """

    inplace = True

    def __init__(
        self,
        loc: Union[float, torch.Tensor],
        scale: Union[float, torch.Tensor],
        keys_in: Optional[Sequence[str]] = None,
    ):
        if keys_in is None:
            keys_in = ["reward"]
        super().__init__(keys_in=keys_in)
        if not isinstance(loc, torch.Tensor):
            loc = torch.tensor(loc)
        if not isinstance(scale, torch.Tensor):
            scale = torch.tensor(scale)

        self.register_buffer("loc", loc)
        self.register_buffer("scale", scale.clamp_min(1e-6))

    def _apply_transform(self, reward: torch.Tensor) -> torch.Tensor:
        reward.mul_(self.scale).add_(self.loc)
        return reward

    def transform_reward_spec(self, reward_spec: TensorSpec) -> TensorSpec:
        if isinstance(reward_spec, UnboundedContinuousTensorSpec):
            return reward_spec
        else:
            raise NotImplementedError(
                f"{self.__class__.__name__}.transform_reward_spec not "
                f"implemented for tensor spec of type"
                f" {type(reward_spec).__name__}"
            )

    def __repr__(self) -> str:
        return (
            f"{self.__class__.__name__}("
            f"loc={self.loc.item():4.4f}, scale={self.scale.item():4.4f}, "
            f"keys={self.keys_in})"
        )


class FiniteTensorDictCheck(Transform):
    """
    This transform will check that all the items of the tensordict are
    finite, and raise an exception if they are not.

    """

    inplace = False

    def __init__(self):
        super().__init__(keys_in=[])

    def _call(self, tensordict: TensorDictBase) -> TensorDictBase:
        source = {}
        for key, item in tensordict.items():
            try:
                source[key] = FiniteTensor(item)
            except RuntimeError as err:
                if str(err).rfind("FiniteTensor encountered") > -1:
                    raise ValueError(f"Found non-finite elements in {key}")
                else:
                    raise RuntimeError(str(err))

        finite_tensordict = TensorDict(batch_size=tensordict.batch_size, source=source)
        return finite_tensordict


class DoubleToFloat(Transform):
    """
    Maps actions float to double before they are called on the environment.

    Examples:
        >>> td = TensorDict(
        ...     {'next_obs': torch.ones(1, dtype=torch.double)}, [])
        >>> transform = DoubleToFloat(keys_in=["next_obs"])
        >>> _ = transform(td)
        >>> print(td.get("next_obs").dtype)
        torch.float32

    """

    invertible = True
    inplace = False

    def __init__(
        self,
        keys_in: Optional[Sequence[str]] = None,
        keys_inv_in: Optional[Sequence[str]] = None,
    ):
        super().__init__(keys_in=keys_in, keys_inv_in=keys_inv_in)

    def _apply_transform(self, obs: torch.Tensor) -> torch.Tensor:
        return obs.to(torch.float)

    def _inv_apply_transform(self, obs: torch.Tensor) -> torch.Tensor:
        return obs.to(torch.double)

    def _transform_spec(self, spec: TensorSpec) -> None:
        if isinstance(spec, CompositeSpec):
            for key in spec:
                self._transform_spec(spec[key])
        else:
            spec.dtype = torch.float
            space = spec.space
            if isinstance(space, ContinuousBox):
                space.minimum = space.minimum.to(torch.float)
                space.maximum = space.maximum.to(torch.float)

    def transform_input_spec(self, input_spec: TensorSpec) -> TensorSpec:
        for key in self.keys_inv_in:
            if input_spec[key].dtype is not torch.double:
                raise TypeError(
                    f"input_spec[{key}].dtype is not double: {input_spec[key].dtype}"
                )
            self._transform_spec(input_spec[key])
        return input_spec

    def transform_reward_spec(self, reward_spec: TensorSpec) -> TensorSpec:
        if "reward" in self.keys_in:
            if reward_spec.dtype is not torch.double:
                raise TypeError("reward_spec.dtype is not double")

            self._transform_spec(reward_spec)
        return reward_spec

    @_apply_to_composite
    def transform_observation_spec(self, observation_spec: TensorSpec) -> TensorSpec:
        self._transform_spec(observation_spec)
        return observation_spec

    def __repr__(self) -> str:
        s = (
            f"{self.__class__.__name__}(keys_in={self.keys_in}, keys_out={self.keys_out},"
            f"keys_inv_in={self.keys_inv_in}, keys_inv_out={self.keys_inv_out})"
        )
        return s


class CatTensors(Transform):
    """
    Concatenates several keys in a single tensor.
    This is especially useful if multiple keys describe a single state (e.g.
    "observation_position" and
    "observation_velocity")

    Args:
<<<<<<< HEAD
        keys_in (Sequence of str): keys to be concatenated.
=======
        keys_in (Sequence of str): keys to be concatenated. If `None` (or not provided)
            the keys will be retrieved from the parent environment the first time
            the transform is used. This behaviour will only work if a parent is set.
>>>>>>> 73a1b052
        out_key: key of the resulting tensor.
        dim (int, optional): dimension along which the concatenation will occur.
            Default is -1.
        del_keys (bool, optional): if True, the input values will be deleted after
            concatenation. Default is True.
        unsqueeze_if_oor (bool, optional): if True, CatTensor will check that
            the dimension indicated exist for the tensors to concatenate. If not,
            the tensors will be unsqueezed along that dimension.
            Default is False.

    Examples:
        >>> transform = CatTensors(keys_in=["key1", "key2"])
        >>> td = TensorDict({"key1": torch.zeros(1, 1),
        ...     "key2": torch.ones(1, 1)}, [1])
        >>> _ = transform(td)
        >>> print(td.get("observation_vector"))
        tensor([[0., 1.]])
        >>> transform = CatTensors(keys_in=["key1", "key2"], dim=-2, unsqueeze_if_oor=True)
        >>> td = TensorDict({"key1": torch.zeros(1),
        ...     "key2": torch.ones(1)}, [])
        >>> _ = transform(td)
        >>> print(td.get("observation_vector").shape)
        torch.Size([2, 1])

    """

    invertible = False
    inplace = False

    def __init__(
        self,
        keys_in: Optional[Sequence[str]] = None,
        out_key: str = "next_observation_vector",
        dim: int = -1,
        del_keys: bool = True,
        unsqueeze_if_oor: bool = False,
    ):
        self._initialized = keys_in is not None
        if not self._initialized:
            if dim != -1:
                raise ValueError(
                    "Lazy call to CatTensors is only supported when `dim=-1`."
                )
        else:
            keys_in = sorted(list(keys_in))
            self._check_keys_in(keys_in, out_key)
        if type(out_key) != str:
            raise Exception("CatTensors requires out_key to be of type string")
        # super().__init__(keys_in=keys_in)
        super(CatTensors, self).__init__(keys_in=keys_in, keys_out=[out_key])
        self.dim = dim
        self.del_keys = del_keys
        self.unsqueeze_if_oor = unsqueeze_if_oor

    def _check_keys_in(self, keys_in, out_key):
        # if (
        #     ("reward" in keys_in)
        #     or ("action" in keys_in)
        #     or ("reward" in keys_in)
        # ):
        #     raise RuntimeError(
        #         "Concatenating observations and reward / action / done state "
        #         "is not allowed."
        #     )
        if not out_key.startswith("next_") and all(
            key.startswith("next_") for key in keys_in
        ):
            warn(
                f"It seems that 'next_'-like keys are being concatenated to a non 'next_' key {out_key}. This may result in unwanted behaviours, and the 'next_' flag is missing from the output key."
                f"Consider renaming the out_key to 'next_{out_key}'"
            )

    def _find_keys_in(self):
        parent = self.parent
        obs_spec = parent.observation_spec
        keys_in = []
        for key, value in obs_spec.items():
            if len(value.shape) == 1:
                keys_in.append(key)
        self._check_keys_in(keys_in, self.keys_out[0])
        return sorted(keys_in)

    def _call(self, tensordict: TensorDictBase) -> TensorDictBase:
        if not self._initialized:
            self.keys_in = self._find_keys_in()
            self._initialized = True

        if all([key in tensordict.keys() for key in self.keys_in]):
            values = [tensordict.get(key) for key in self.keys_in]
            if self.unsqueeze_if_oor:
                pos_idx = self.dim > 0
                abs_idx = self.dim if pos_idx else -self.dim - 1
                values = [
                    v
                    if abs_idx < v.ndimension()
                    else v.unsqueeze(0)
                    if not pos_idx
                    else v.unsqueeze(-1)
                    for v in values
                ]

            out_tensor = torch.cat(values, dim=self.dim)
            tensordict.set(self.keys_out[0], out_tensor)
            if self.del_keys:
                tensordict.exclude(*self.keys_in, inplace=True)
        else:
            raise Exception(
                f"CatTensor failed, as it expected input keys ="
                f" {sorted(list(self.keys_in))} but got a TensorDict with keys"
                f" {sorted(list(tensordict.keys()))}"
            )
        return tensordict

    def transform_observation_spec(self, observation_spec: TensorSpec) -> TensorSpec:
        # check that all keys are in observation_spec
        if len(self.keys_in) > 1 and not isinstance(observation_spec, CompositeSpec):
            raise ValueError(
                "CatTensor cannot infer the output observation spec as there are multiple input keys but "
                "only one observation_spec."
            )

        if isinstance(observation_spec, CompositeSpec) and len(
            [key for key in self.keys_in if key not in observation_spec]
        ):
            raise ValueError(
                "CatTensor got a list of keys that does not match the keys in observation_spec. "
                "Make sure the environment has an observation_spec attribute that includes all the specs needed for CatTensor."
            )

        if not isinstance(observation_spec, CompositeSpec):
            # by def, there must be only one key
            return observation_spec

        keys = [key for key in observation_spec._specs.keys() if key in self.keys_in]

        sum_shape = sum(
            [
                observation_spec[key].shape[self.dim]
                if observation_spec[key].shape
                else 1
                for key in keys
            ]
        )
        spec0 = observation_spec[keys[0]]
        out_key = self.keys_out[0]
        shape = list(spec0.shape)
        device = spec0.device
        shape[self.dim] = sum_shape
        shape = torch.Size(shape)
        observation_spec[out_key] = NdUnboundedContinuousTensorSpec(
            shape=shape,
            dtype=spec0.dtype,
            device=device,
        )
        if self.del_keys:
            for key in self.keys_in:
                del observation_spec[key]
        return observation_spec

    def __repr__(self) -> str:
        return (
            f"{self.__class__.__name__}(in_keys={self.keys_in}, out_key"
            f"={self.keys_out[0]})"
        )


class DiscreteActionProjection(Transform):
    """Projects discrete actions from a high dimensional space to a low
    dimensional space.

    Given a discrete action (from 1 to N) encoded as a one-hot vector and a
    maximum action index M (with M < N), transforms the action such that
    action_out is at most M.

    If the input action is > M, it is being replaced by a random value
    between N and M. Otherwise the same action is kept.
    This is intended to be used with policies applied over multiple discrete
    control environments with different action space.

    Args:
        max_n (int): max number of action considered.
        m (int): resulting number of actions.

    Examples:
        >>> torch.manual_seed(0)
        >>> N = 2
        >>> M = 1
        >>> action = torch.zeros(N, dtype=torch.long)
        >>> action[-1] = 1
        >>> td = TensorDict({"action": action}, [])
        >>> transform = DiscreteActionProjection(N, M)
        >>> _ = transform.inv(td)
        >>> print(td.get("action"))
        tensor([1])
    """

    inplace = False

    def __init__(self, max_n: int, m: int, action_key: str = "action"):
        super().__init__([action_key])
        self.max_n = max_n
        self.m = m

    def _inv_apply_transform(self, action: torch.Tensor) -> torch.Tensor:
        if action.shape[-1] < self.m:
            raise RuntimeError(
                f"action.shape[-1]={action.shape[-1]} is smaller than "
                f"DiscreteActionProjection.M={self.m}"
            )
        action = action.argmax(-1)  # bool to int
        idx = action >= self.m
        if idx.any():
            action[idx] = torch.randint(self.m, (idx.sum(),))
        action = nn.functional.one_hot(action, self.m)
        return action

    def tranform_input_spec(self, input_spec: CompositeSpec):
        input_spec_out = deepcopy(input_spec)
        input_spec_out["action"] = self.transform_action_spec(input_spec_out["action"])
        return input_spec_out

    def __repr__(self) -> str:
        return (
            f"{self.__class__.__name__}(max_N={self.max_n}, M={self.m}, "
            f"keys={self.keys_in})"
        )


class NoopResetEnv(Transform):
    """
    Runs a series of random actions when an environment is reset.

    Args:
        env (EnvBase): env on which the random actions have to be
            performed. Can be the same env as the one provided to the
            TransformedEnv class
        noops (int, optional): number of actions performed after reset.
            Default is `30`.
        random (bool, optional): if False, the number of random ops will
            always be equal to the noops value. If True, the number of
            random actions will be randomly selected between 0 and noops.
            Default is `True`.

    """

    inplace = True

    def __init__(self, noops: int = 30, random: bool = True):
        """Sample initial states by taking random number of no-ops on reset.
        No-op is assumed to be action 0.
        """
        super().__init__([])
        self.noops = noops
        self.random = random

    @property
    def base_env(self):
        return self.parent

    def reset(self, tensordict: TensorDictBase) -> TensorDictBase:
        """Do no-op action for a number of steps in [1, noop_max]."""
        parent = self.parent
        keys = tensordict.keys()
        keys = [key for key in keys if not key.startswith("next_")]
        noops = (
            self.noops if not self.random else torch.randint(self.noops, (1,)).item()
        )
        i = 0
        trial = 0

        while i < noops:
            i += 1
            tensordict = parent.rand_step(step_tensordict(tensordict))
            if parent.is_done:
                parent.reset()
                i = 0
                trial += 1
                if trial > _MAX_NOOPS_TRIALS:
                    tensordict = parent.reset(tensordict)
                    tensordict = parent.rand_step(tensordict)
                    break
        if parent.is_done:
            raise RuntimeError("NoopResetEnv concluded with done environment")
        td = step_tensordict(
            tensordict, exclude_done=False, exclude_reward=True, exclude_action=True
        )

        for k in keys:
            if k not in td.keys():
                td.set(k, tensordict.get(k))

        # replace the next_ prefix
        for out_key in parent.observation_spec:
            td.rename_key(out_key[5:], out_key)

        return td

    def __repr__(self) -> str:
        random = self.random
        noops = self.noops
        class_name = self.__class__.__name__
        return f"{class_name}(noops={noops}, random={random})"


class TensorDictPrimer(Transform):
    """A primer for TensorDict initialization at reset time.

    This transform will populate the tensordict at reset with values drawn from
    the relative tensorspecs provided at initialization.

    Args:
        random (bool, optional): if True, the values will be drawn randomly from
            the TensorSpec domain. Otherwise a fixed value will be assumed.
            Defaults to `False`.
        default_value (float, optional): if non-random filling is chosen, this
            value will be used to populate the tensors. Defaults to `0.0`.
        **kwargs: each keyword argument corresponds to a key in the tensordict.
            The corresponding value has to be a TensorSpec instance indicating
            what the value must be.

    Examples:
        >>> from torchrl.envs.libs.gym import GymEnv
        >>> base_env = GymEnv("Pendulum-v1")
        >>> env = TransformedEnv(base_env)
        >>> env.append_transform(TensorDictPrimer(mykey=NdUnboundedContinuousTensorSpec([3])))
        >>> print(env.reset())
        TensorDict(
            fields={
                done: Tensor(torch.Size([1]), dtype=torch.bool),
                mykey: Tensor(torch.Size([3]), dtype=torch.float32),
                observation: Tensor(torch.Size([3]), dtype=torch.float32)},
            batch_size=torch.Size([]),
            device=cpu,
            is_shared=False)
    """

    inplace = False

    def __init__(self, random=False, default_value=0.0, **kwargs):
        self.primers = kwargs
        self.random = random
        self.default_value = default_value
        self.device = kwargs.get("device", torch.device("cpu"))
        # sanity check
        for spec in self.primers.values():
            if not isinstance(spec, TensorSpec):
                raise ValueError(
                    "The values of the primers must be a subtype of the TensorSpec class. "
                    f"Got {type(spec)} instead."
                )
        super().__init__([])

    @property
    def device(self):
        return self._device

    @device.setter
    def device(self, value):
        self._device = torch.device(value)

    def to(self, dtype_or_device):
        if not isinstance(dtype_or_device, torch.dtype):
            self.device = dtype_or_device
        return super().to(dtype_or_device)

    def transform_observation_spec(
        self, observation_spec: CompositeSpec
    ) -> CompositeSpec:
        if not isinstance(observation_spec, CompositeSpec):
            raise ValueError(
                f"observation_spec was expected to be of type CompositeSpec. Got {type(observation_spec)} instead."
            )
        for key, spec in self.primers.items():
            if key in observation_spec:
                raise RuntimeError(
                    f"The key {key} is already in the observation_spec. This means "
                    f"that the value reset by TensorDictPrimer will confict with the "
                    f"value obtained through the call to `env.reset()`. Consider renaming "
                    f"the {key} key."
                )
            assert observation_spec.device == self.device
            observation_spec[key] = spec.to(self.device)
        return observation_spec

    def set_parent(self, parent: Union[Transform, EnvBase]) -> None:
        super().set_parent(parent)

    @property
    def _batch_size(self):
        return self.parent.batch_size

    @property
    def device(self):
        return self._device

    @device.setter
    def device(self, value):
        self._device = value

    def reset(self, tensordict: TensorDictBase) -> TensorDictBase:
        for key, spec in self.primers.items():
            if self.random:
                value = spec.rand(tensordict.batch_size)
            else:
                value = torch.full_like(
                    spec.rand(tensordict.batch_size),
                    self.default_value,
                )
            tensordict.set(key, value)
        return tensordict

    def __repr__(self) -> str:
        class_name = self.__class__.__name__
        return f"{class_name}(primers={self.primers}, default_value={self.default_value}, random={self.random})"


class PinMemoryTransform(Transform):
    """
    Calls pin_memory on the tensordict to facilitate writing on CUDA devices.

    """

    def __init__(self):
        super().__init__([])

    def _call(self, tensordict: TensorDictBase) -> TensorDictBase:
        return tensordict.pin_memory()


def _sum_left(val, dest):
    while val.ndimension() > dest.ndimension():
        val = val.sum(0)
    return val


class gSDENoise(Transform):
    inplace = False

    def __init__(
        self,
        state_dim=None,
        action_dim=None,
    ) -> None:
        super().__init__(keys_in=[])
        self.state_dim = state_dim
        self.action_dim = action_dim

    def reset(self, tensordict: TensorDictBase) -> TensorDictBase:
        tensordict = super().reset(tensordict=tensordict)
        if self.state_dim is None or self.action_dim is None:
            tensordict.set(
                "_eps_gSDE",
                torch.zeros(
                    *tensordict.batch_size,
                    1,
                    device=tensordict.device,
                ),
            )
        else:
            tensordict.set(
                "_eps_gSDE",
                torch.randn(
                    *tensordict.batch_size,
                    self.action_dim,
                    self.state_dim,
                    device=tensordict.device,
                ),
            )

        return tensordict


class VecNorm(Transform):
    """
    Moving average normalization layer for torchrl environments.
    VecNorm keeps track of the summary statistics of a dataset to standardize
    it on-the-fly. If the transform is in 'eval' mode, the running
    statistics are not updated.

    If multiple processes are running a similar environment, one can pass a
    TensorDictBase instance that is placed in shared memory: if so, every time
    the normalization layer is queried it will update the values for all
    processes that share the same reference.

    To use VecNorm at inference time and avoid updating the values with the new
    observations, one should substitute this layer by `vecnorm.to_observation_norm()`.

    Args:
        keys_in (iterable of str, optional): keys to be updated.
            default: ["next_observation", "reward"]
        shared_td (TensorDictBase, optional): A shared tensordict containing the
            keys of the transform.
        decay (number, optional): decay rate of the moving average.
            default: 0.99
        eps (number, optional): lower bound of the running standard
            deviation (for numerical underflow). Default is 1e-4.

    Examples:
        >>> from torchrl.envs.libs.gym import GymEnv
        >>> t = VecNorm(decay=0.9)
        >>> env = GymEnv("Pendulum-v0")
        >>> env = TransformedEnv(env, t)
        >>> tds = []
        >>> for _ in range(1000):
        ...     td = env.rand_step()
        ...     if td.get("done"):
        ...         _ = env.reset()
        ...     tds += [td]
        >>> tds = torch.stack(tds, 0)
        >>> print((abs(tds.get("next_observation").mean(0))<0.2).all())
        tensor(True)
        >>> print((abs(tds.get("next_observation").std(0)-1)<0.2).all())
        tensor(True)

    """

    inplace = True

    def __init__(
        self,
        keys_in: Optional[Sequence[str]] = None,
        shared_td: Optional[TensorDictBase] = None,
        lock: mp.Lock = None,
        decay: float = 0.9999,
        eps: float = 1e-4,
    ) -> None:
        if lock is None:
            lock = mp.Lock()
        if keys_in is None:
            keys_in = ["next_observation", "reward"]
        super().__init__(keys_in)
        self._td = shared_td
        if shared_td is not None and not (
            shared_td.is_shared() or shared_td.is_memmap()
        ):
            raise RuntimeError(
                "shared_td must be either in shared memory or a memmap " "tensordict."
            )
        if shared_td is not None:
            for key in keys_in:
                if (
                    (key + "_sum" not in shared_td.keys())
                    or (key + "_ssq" not in shared_td.keys())
                    or (key + "_count" not in shared_td.keys())
                ):
                    raise KeyError(
                        f"key {key} not present in the shared tensordict "
                        f"with keys {shared_td.keys()}"
                    )

        self.lock = lock
        self.decay = decay
        self.eps = eps

    def _call(self, tensordict: TensorDictBase) -> TensorDictBase:
        if self.lock is not None:
            self.lock.acquire()

        for key in self.keys_in:
            if key not in tensordict.keys():
                continue
            self._init(tensordict, key)
            # update and standardize
            new_val = self._update(
                key, tensordict.get(key), N=max(1, tensordict.numel())
            )

            tensordict.set_(key, new_val)

        if self.lock is not None:
            self.lock.release()

        return tensordict

    def _init(self, tensordict: TensorDictBase, key: str) -> None:
        if self._td is None or key + "_sum" not in self._td.keys():
            td_view = tensordict.view(-1)
            td_select = td_view[0]
            d = {key + "_sum": torch.zeros_like(td_select.get(key))}
            d.update({key + "_ssq": torch.zeros_like(td_select.get(key))})
            d.update(
                {
                    key
                    + "_count": torch.zeros(
                        1, device=td_select.get(key).device, dtype=torch.float
                    )
                }
            )
            if self._td is None:
                self._td = TensorDict(d, batch_size=[])
            else:
                self._td.update(d)
        else:
            pass

    def _update(self, key, value, N) -> torch.Tensor:
        _sum = self._td.get(key + "_sum")
        _ssq = self._td.get(key + "_ssq")
        _count = self._td.get(key + "_count")

        _sum = self._td.get(key + "_sum")
        value_sum = _sum_left(value, _sum)
        _sum *= self.decay
        _sum += value_sum
        self._td.set_(key + "_sum", _sum, no_check=True)

        _ssq = self._td.get(key + "_ssq")
        value_ssq = _sum_left(value.pow(2), _ssq)
        _ssq *= self.decay
        _ssq += value_ssq
        self._td.set_(key + "_ssq", _ssq, no_check=True)

        _count = self._td.get(key + "_count")
        _count *= self.decay
        _count += N
        self._td.set_(key + "_count", _count, no_check=True)

        mean = _sum / _count
        std = (_ssq / _count - mean.pow(2)).clamp_min(self.eps).sqrt()
        return (value - mean) / std.clamp_min(self.eps)

    def to_observation_norm(self) -> Union[Compose, ObservationNorm]:
        """Converts VecNorm into an ObservationNorm class that can be used
        at inference time.

        """
        out = []
        for key in self.keys_in:
            _sum = self._td.get(key + "_sum")
            _ssq = self._td.get(key + "_ssq")
            _count = self._td.get(key + "_count")
            mean = _sum / _count
            std = (_ssq / _count - mean.pow(2)).clamp_min(self.eps).sqrt()

            _out = ObservationNorm(
                loc=mean,
                scale=std,
                standard_normal=True,
                keys_in=self.keys_in,
            )
            if len(self.keys_in) == 1:
                return _out
            else:
                out += ObservationNorm
        return Compose(*out)

    @staticmethod
    def build_td_for_shared_vecnorm(
        env: EnvBase,
        keys_prefix: Optional[Sequence[str]] = None,
        memmap: bool = False,
    ) -> TensorDictBase:
        """Creates a shared tensordict that can be sent to different processes
        for normalization across processes.

        Args:
            env (EnvBase): example environment to be used to create the
                tensordict
            keys_prefix (iterable of str, optional): prefix of the keys that
                have to be normalized. Default is `["next_", "reward"]`
            memmap (bool): if True, the resulting tensordict will be cast into
                memmory map (using `memmap_()`). Otherwise, the tensordict
                will be placed in shared memory.

        Returns:
            A memory in shared memory to be sent to each process.

        Examples:
            >>> from torch import multiprocessing as mp
            >>> queue = mp.Queue()
            >>> env = make_env()
            >>> td_shared = VecNorm.build_td_for_shared_vecnorm(env,
            ...     ["next_observation", "reward"])
            >>> assert td_shared.is_shared()
            >>> queue.put(td_shared)
            >>> # on workers
            >>> v = VecNorm(shared_td=queue.get())
            >>> env = TransformedEnv(make_env(), v)

        """
        if keys_prefix is None:
            keys_prefix = ["next_", "reward"]
        td = make_tensordict(env)
        keys = set(
            key
            for key in td.keys()
            if any(key.startswith(_prefix) for _prefix in keys_prefix)
        )
        td_select = td.select(*keys)
        if td.batch_dims:
            raise RuntimeError(
                f"VecNorm should be used with non-batched environments. "
                f"Got batch_size={td.batch_size}"
            )
        for key in keys:
            td_select.set(key + "_ssq", td_select.get(key).clone())
            td_select.set(
                key + "_count",
                torch.zeros(
                    *td.batch_size,
                    1,
                    device=td_select.device,
                    dtype=torch.float,
                ),
            )
            td_select.rename_key(key, key + "_sum")
        td_select.zero_()
        if memmap:
            return td_select.memmap_()
        return td_select.share_memory_()

    def get_extra_state(self) -> OrderedDict:
        return collections.OrderedDict({"lock": self.lock, "td": self._td})

    def set_extra_state(self, state: OrderedDict) -> None:
        lock = state["lock"]
        if lock is not None:
            """
            since locks can't be serialized, we have use cases for stripping them
            for example in ParallelEnv, in which case keep the lock we already have
            to avoid an updated tensor dict being sent between processes to erase locks
            """
            self.lock = lock
        td = state["td"]
        if td is not None and not td.is_shared():
            raise RuntimeError(
                "Only shared tensordicts can be set in VecNorm transforms"
            )
        self._td = td

    def __repr__(self) -> str:
        return (
            f"{self.__class__.__name__}(decay={self.decay:4.4f},"
            f"eps={self.eps:4.4f}, keys={self.keys_in})"
        )<|MERGE_RESOLUTION|>--- conflicted
+++ resolved
@@ -1533,13 +1533,9 @@
     "observation_velocity")
 
     Args:
-<<<<<<< HEAD
-        keys_in (Sequence of str): keys to be concatenated.
-=======
         keys_in (Sequence of str): keys to be concatenated. If `None` (or not provided)
             the keys will be retrieved from the parent environment the first time
             the transform is used. This behaviour will only work if a parent is set.
->>>>>>> 73a1b052
         out_key: key of the resulting tensor.
         dim (int, optional): dimension along which the concatenation will occur.
             Default is -1.
