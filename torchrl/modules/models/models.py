# Copyright (c) Meta Platforms, Inc. and affiliates.
#
# This source code is licensed under the MIT license found in the
# LICENSE file in the root directory of this source tree.

from numbers import Number
from typing import Dict, List, Optional, Sequence, Tuple, Type, Union

import torch
from torch import nn
from torch.nn import functional as F

from torchrl._utils import prod
from torchrl.data import DEVICE_TYPING
from torchrl.modules.models.exploration import NoisyLinear, NoisyLazyLinear
from torchrl.modules.models.utils import (
    _find_depth,
    create_on_device,
    LazyMapping,
    SquashDims,
    Squeeze2dLayer,
)

__all__ = [
    "MLP",
    "ConvNet",
    "DuelingCnnDQNet",
    "DuelingMlpDQNet",
    "DistributionalDQNnet",
    "DdpgCnnActor",
    "DdpgCnnQNet",
    "DdpgMlpActor",
    "DdpgMlpQNet",
    "LSTMNet",
    "DualInputCnn",
]

_LAYER_CLASS_DICT = {
    "linear": nn.Linear,
    "noisy_linear": NoisyLinear,
    "lazy_linear": nn.LazyLinear,
    "lazy_noisy_linear": NoisyLazyLinear,
}

_AGGREGATORS = {
    "squash_dims": SquashDims,
    "adaptive_avg_pooling": nn.AdaptiveAvgPool2d,
}

_ACTIVATION = {
    "tanh": nn.Tanh,
    "elu": nn.ELU,
    "relu": nn.ReLU,
    "gelu": nn.GELU,
    "hard_tanh": nn.Hardtanh,
    "hard_swish": nn.Hardswish,
}


class MLP(nn.Sequential):
    """A multi-layer perceptron.

    If MLP receives more than one input, it concatenates them all along the last dimension before passing the
    resulting tensor through the network. This is aimed at allowing for a seamless interface with calls of the type of

        >>> model(state, action)  # compute state-action value

    In the future, this feature may be moved to the ProbabilisticTDModule, though it would require it to handle
    different cases (vectors, images, ...)

    Args:
        in_features (int, optional): number of input features;
        out_features (int, list of int): number of output features. If iterable of integers, the output is reshaped to
            the desired shape;
        depth (int, optional): depth of the network. A depth of 0 will produce a single linear layer network with the
            desired input and output size. A length of 1 will create 2 linear layers etc. If no depth is indicated,
            the depth information should be contained in the num_cells argument (see below). If num_cells is an
            iterable and depth is indicated, both should match: len(num_cells) must be equal to depth.
        num_cells (int or Sequence[int], optional): number of cells of every layer in between the input and output. If
            an integer is provided, every layer will have the same number of cells. If an iterable is provided,
            the linear layers out_features will match the content of num_cells.
            default: 32;
        activation_class (Type[nn.Module] or str, optional): activation class to be used.
            default: nn.Tanh
        activation_kwargs (dict, optional): kwargs to be used with the
            activation class;
        norm_class (Type, optional): normalization class, if any.
        norm_kwargs (dict, optional): kwargs to be used with the normalization
            layers;
        bias_last_layer (bool, optional): if True, the last Linear layer will have a bias
            parameter.
            default: True;
        single_bias_last_layer (bool, optional): if True, the last dimension of the bias
            of the last layer will be a singleton
            dimension.
            default: True;
        layer_class (Type[nn.Module] or str, optional): class to be used for the linear layers. If
            str, can be one of `"linear"`, `"noisy_linear"`, or one of these with
            the `"lazy_"` prefix.
            Defaults to nn.Linear.
        layer_kwargs (dict, optional): kwargs for the linear layers;
        activate_last_layer (bool, optional): whether the MLP output should be activated. This is useful when the MLP output
            is used as the input for another module.
            default: False.
        device (Optional[DEVICE_TYPING]): device to create the module on.

    Examples:
        >>> # All of the following examples provide valid, working MLPs
        >>> mlp = MLP(in_features=3, out_features=6, depth=0) # MLP consisting of a single 3 x 6 linear layer
        >>> print(mlp)
        MLP(
          (0): Linear(in_features=3, out_features=6, bias=True)
        )
        >>> mlp = MLP(in_features=3, out_features=6, depth=4, num_cells=32)
        >>> print(mlp)
        MLP(
          (0): Linear(in_features=3, out_features=32, bias=True)
          (1): Tanh()
          (2): Linear(in_features=32, out_features=32, bias=True)
          (3): Tanh()
          (4): Linear(in_features=32, out_features=32, bias=True)
          (5): Tanh()
          (6): Linear(in_features=32, out_features=32, bias=True)
          (7): Tanh()
          (8): Linear(in_features=32, out_features=6, bias=True)
        )
        >>> mlp = MLP(out_features=6, depth=4, num_cells=32)  # LazyLinear for the first layer
        >>> print(mlp)
        MLP(
          (0): LazyLinear(in_features=0, out_features=32, bias=True)
          (1): Tanh()
          (2): Linear(in_features=32, out_features=32, bias=True)
          (3): Tanh()
          (4): Linear(in_features=32, out_features=32, bias=True)
          (5): Tanh()
          (6): Linear(in_features=32, out_features=32, bias=True)
          (7): Tanh()
          (8): Linear(in_features=32, out_features=6, bias=True)
        )
        >>> mlp = MLP(out_features=6, num_cells=[32, 33, 34, 35])  # defines the depth by the num_cells arg
        >>> print(mlp)
        MLP(
          (0): LazyLinear(in_features=0, out_features=32, bias=True)
          (1): Tanh()
          (2): Linear(in_features=32, out_features=33, bias=True)
          (3): Tanh()
          (4): Linear(in_features=33, out_features=34, bias=True)
          (5): Tanh()
          (6): Linear(in_features=34, out_features=35, bias=True)
          (7): Tanh()
          (8): Linear(in_features=35, out_features=6, bias=True)
        )
        >>> mlp = MLP(out_features=(6, 7), num_cells=[32, 33, 34, 35])  # returns a view of the output tensor with shape [*, 6, 7]
        >>> print(mlp)
        MLP(
          (0): LazyLinear(in_features=0, out_features=32, bias=True)
          (1): Tanh()
          (2): Linear(in_features=32, out_features=33, bias=True)
          (3): Tanh()
          (4): Linear(in_features=33, out_features=34, bias=True)
          (5): Tanh()
          (6): Linear(in_features=34, out_features=35, bias=True)
          (7): Tanh()
          (8): Linear(in_features=35, out_features=42, bias=True)
        )
        >>> from torchrl.modules import NoisyLinear
        >>> mlp = MLP(out_features=(6, 7), num_cells=[32, 33, 34, 35], layer_class=NoisyLinear)  # uses NoisyLinear layers
        >>> print(mlp)
        MLP(
          (0): NoisyLazyLinear(in_features=0, out_features=32, bias=False)
          (1): Tanh()
          (2): NoisyLinear(in_features=32, out_features=33, bias=True)
          (3): Tanh()
          (4): NoisyLinear(in_features=33, out_features=34, bias=True)
          (5): Tanh()
          (6): NoisyLinear(in_features=34, out_features=35, bias=True)
          (7): Tanh()
          (8): NoisyLinear(in_features=35, out_features=42, bias=True)
        )

    """

    def __init__(
        self,
        in_features: Optional[int] = None,
        out_features: Union[int, Sequence[int]] = None,
        depth: Optional[int] = None,
        num_cells: Optional[Union[Sequence, int]] = None,
        activation_class: Union[str, Type[nn.Module]] = nn.Tanh,
        activation_kwargs: Optional[dict] = None,
        norm_class: Optional[Type[nn.Module]] = None,
        norm_kwargs: Optional[dict] = None,
        bias_last_layer: bool = True,
        single_bias_last_layer: bool = False,
        layer_class: Type[nn.Module] = nn.Linear,
        layer_kwargs: Optional[dict] = None,
        activate_last_layer: bool = False,
        device: Optional[DEVICE_TYPING] = None,
    ):
        if out_features is None:
            raise ValueError("out_features must be specified for MLP.")

        default_num_cells = 32
        if num_cells is None:
            if depth is None:
                num_cells = [default_num_cells] * 3
                depth = 3
            else:
                num_cells = [default_num_cells] * depth

        self.in_features = in_features

        _out_features_num = out_features
        if not isinstance(out_features, Number):
            _out_features_num = prod(out_features)
        self.out_features = out_features
        self._out_features_num = _out_features_num
        if isinstance(activation_class, str):
            activation_class = _ACTIVATION[activation_class]
        self.activation_class = activation_class
        self.activation_kwargs = (
            activation_kwargs if activation_kwargs is not None else dict()
        )
        self.norm_class = norm_class
        self.norm_kwargs = norm_kwargs if norm_kwargs is not None else dict()
        self.bias_last_layer = bias_last_layer
        self.single_bias_last_layer = single_bias_last_layer
        if isinstance(layer_class, str):
            layer_class = _LAYER_CLASS_DICT[layer_class]
        self.layer_class = layer_class
        self.layer_kwargs = layer_kwargs if layer_kwargs is not None else dict()
        self.activate_last_layer = activate_last_layer
        if single_bias_last_layer:
            raise NotImplementedError

        if not (isinstance(num_cells, Sequence) or depth is not None):
            raise RuntimeError(
                "If num_cells is provided as an integer, \
            depth must be provided too."
            )
        self.num_cells = (
            list(num_cells) if isinstance(num_cells, Sequence) else [num_cells] * depth
        )
        self.depth = depth if depth is not None else len(self.num_cells)
        if not (len(self.num_cells) == depth or depth is None):
            raise RuntimeError(
                "depth and num_cells length conflict, \
            consider matching or specifying a constan num_cells argument together with a a desired depth"
            )
        layers = self._make_net(device)
        super().__init__(*layers)

    def _make_net(self, device: Optional[DEVICE_TYPING]) -> List[nn.Module]:
        layers = []
        in_features = [self.in_features] + self.num_cells
        out_features = self.num_cells + [self._out_features_num]
        for i, (_in, _out) in enumerate(zip(in_features, out_features)):
            _bias = self.bias_last_layer if i == self.depth else True
            if _in is not None:
                layers.append(
                    create_on_device(
                        self.layer_class,
                        device,
                        _in,
                        _out,
                        bias=_bias,
                        **self.layer_kwargs,
                    )
                )
            else:
                try:
                    lazy_version = LazyMapping[self.layer_class]
                except KeyError:
                    raise KeyError(
                        f"The lazy version of {self.layer_class.__name__} is not implemented yet. "
                        "Consider providing the input feature dimensions explicitely when creating an MLP module"
                    )
                layers.append(
                    create_on_device(
                        lazy_version, device, _out, bias=_bias, **self.layer_kwargs
                    )
                )

            if i < self.depth or self.activate_last_layer:
                layers.append(
                    create_on_device(
                        self.activation_class, device, **self.activation_kwargs
                    )
                )
                if self.norm_class is not None:
                    layers.append(
                        create_on_device(self.norm_class, device, **self.norm_kwargs)
                    )
        return layers

    def forward(self, *inputs: Tuple[torch.Tensor]) -> torch.Tensor:
        if len(inputs) > 1:
            inputs = (torch.cat([*inputs], -1),)

        out = super().forward(*inputs)
        if not isinstance(self.out_features, Number):
            out = out.view(*out.shape[:-1], *self.out_features)
        return out


class ConvNet(nn.Sequential):
    """A convolutional neural network.

    Args:
        in_features (int, optional): number of input features;
        depth (int, optional): depth of the network. A depth of 1 will produce a single linear layer network with the
            desired input size, and with an output size equal to the last element of the num_cells argument.
            If no depth is indicated, the depth information should be contained in the num_cells argument (see below).
            If num_cells is an iterable and depth is indicated, both should match: len(num_cells) must be equal to
            the depth.
        num_cells (int or Sequence[int], optional): number of cells of every layer in between the input and output. If
            an integer is provided, every layer will have the same number of cells. If an iterable is provided,
            the linear layers out_features will match the content of num_cells.
            default: [32, 32, 32];
        kernel_sizes (int, Sequence[Union[int, Sequence[int]]], optional): Kernel size(s) of the conv network. If iterable, the length must match the
            depth, defined by the num_cells or depth arguments. Default is 3.
        strides (int or Sequence[int], optional): Stride(s) of the conv network. If iterable, the length must match the
            depth, defined by the num_cells or depth arguments. Default is 1.
        activation_class (Type[nn.Module] or str): activation class to be used.
            default: nn.Tanh
        activation_kwargs (dict, optional): kwargs to be used with the activation class;
        norm_class (Type, optional): normalization class, if any;
        norm_kwargs (dict, optional): kwargs to be used with the normalization layers;
        bias_last_layer (bool, optional): if True, the last Linear layer will have a bias parameter.
            default: True;
        aggregator_class (Type[nn.Module] or str): aggregator to use at the end of the chain.
            If a string is provided, it must be one of `"squash_dims"` or `"adaptive_avg_pooling"`.
            default:  SquashDims;
        aggregator_kwargs (dict, optional): kwargs for the aggregator_class;
        squeeze_output (bool, optional): whether the output should be squeezed of its singleton dimensions.
            default: True.
        device (Optional[DEVICE_TYPING]): device to create the module on.

    Examples:
        >>> # All of the following examples provide valid, working MLPs
        >>> cnet = ConvNet(in_features=3, depth=1, num_cells=[32,]) # MLP consisting of a single 3 x 6 linear layer
        >>> print(cnet)
        ConvNet(
          (0): Conv2d(3, 32, kernel_size=(3, 3), stride=(1, 1))
          (1): ELU(alpha=1.0)
          (2): SquashDims()
        )
        >>> cnet = ConvNet(in_features=3, depth=4, num_cells=32)
        >>> print(cnet)
        ConvNet(
          (0): Conv2d(3, 32, kernel_size=(3, 3), stride=(1, 1))
          (1): ELU(alpha=1.0)
          (2): Conv2d(32, 32, kernel_size=(3, 3), stride=(1, 1))
          (3): ELU(alpha=1.0)
          (4): Conv2d(32, 32, kernel_size=(3, 3), stride=(1, 1))
          (5): ELU(alpha=1.0)
          (6): Conv2d(32, 32, kernel_size=(3, 3), stride=(1, 1))
          (7): ELU(alpha=1.0)
          (8): SquashDims()
        )
        >>> cnet = ConvNet(in_features=3, num_cells=[32, 33, 34, 35])  # defines the depth by the num_cells arg
        >>> print(cnet)
        ConvNet(
          (0): Conv2d(3, 32, kernel_size=(3, 3), stride=(1, 1))
          (1): ELU(alpha=1.0)
          (2): Conv2d(32, 33, kernel_size=(3, 3), stride=(1, 1))
          (3): ELU(alpha=1.0)
          (4): Conv2d(33, 34, kernel_size=(3, 3), stride=(1, 1))
          (5): ELU(alpha=1.0)
          (6): Conv2d(34, 35, kernel_size=(3, 3), stride=(1, 1))
          (7): ELU(alpha=1.0)
          (8): SquashDims()
        )
        >>> cnet = ConvNet(in_features=3, num_cells=[32, 33, 34, 35], kernel_sizes=[3, 4, 5, (2, 3)])  # defines kernels, possibly rectangular
        >>> print(cnet)
        ConvNet(
          (0): Conv2d(3, 32, kernel_size=(3, 3), stride=(1, 1))
          (1): ELU(alpha=1.0)
          (2): Conv2d(32, 33, kernel_size=(4, 4), stride=(1, 1))
          (3): ELU(alpha=1.0)
          (4): Conv2d(33, 34, kernel_size=(5, 5), stride=(1, 1))
          (5): ELU(alpha=1.0)
          (6): Conv2d(34, 35, kernel_size=(2, 3), stride=(1, 1))
          (7): ELU(alpha=1.0)
          (8): SquashDims()
        )

    """

    def __init__(
        self,
        in_features: Optional[int] = None,
        depth: Optional[int] = None,
        num_cells: Union[Sequence, int] = None,
        kernel_sizes: Union[Sequence[Union[int, Sequence[int]]], int] = 3,
        strides: Union[Sequence, int] = 1,
        paddings: Union[Sequence, int] = 0,
        activation_class: Union[Type[nn.Module], str] = nn.ELU,
        activation_kwargs: Optional[dict] = None,
        norm_class: Optional[Type[nn.Module]] = None,
        norm_kwargs: Optional[dict] = None,
        bias_last_layer: bool = True,
        aggregator_class: Union[str, Type[nn.Module]] = SquashDims,
        aggregator_kwargs: Optional[dict] = None,
        squeeze_output: bool = False,
        device: Optional[DEVICE_TYPING] = None,
    ):
        if num_cells is None:
            num_cells = [32, 32, 32]

        self.in_features = in_features
        if isinstance(activation_class, str):
            activation_class = _ACTIVATION[activation_class]
        self.activation_class = activation_class
        self.activation_kwargs = (
            activation_kwargs if activation_kwargs is not None else dict()
        )
        self.norm_class = norm_class
        self.norm_kwargs = norm_kwargs if norm_kwargs is not None else dict()
        self.bias_last_layer = bias_last_layer
        if isinstance(aggregator_class, str):
            aggregator_class = _AGGREGATORS[aggregator_class]
        self.aggregator_class = aggregator_class
        self.aggregator_kwargs = (
            aggregator_kwargs if aggregator_kwargs is not None else {"ndims_in": 3}
        )
        self.squeeze_output = squeeze_output
        # self.single_bias_last_layer = single_bias_last_layer

        depth = _find_depth(depth, num_cells, kernel_sizes, strides, paddings)
        self.depth = depth
        if depth == 0:
            raise ValueError("Null depth is not permitted with ConvNet.")

        for _field, _value in zip(
            ["num_cells", "kernel_sizes", "strides", "paddings"],
            [num_cells, kernel_sizes, strides, paddings],
        ):
            _depth = depth
            setattr(
                self,
                _field,
                (_value if isinstance(_value, Sequence) else [_value] * _depth),
            )
            if not (isinstance(_value, Sequence) or _depth is not None):
                raise RuntimeError(
                    f"If {_field} is provided as an integer, "
                    "depth must be provided too."
                )
            if not (len(getattr(self, _field)) == _depth or _depth is None):
                raise RuntimeError(
                    f"depth={depth} and {_field}={len(getattr(self, _field))} length conflict, "
                    + f"consider matching or specifying a constan {_field} argument together with a a desired depth"
                )

        self.out_features = self.num_cells[-1]

        self.depth = len(self.kernel_sizes)
        layers = self._make_net(device)
        super().__init__(*layers)

    def _make_net(self, device: Optional[DEVICE_TYPING]) -> nn.Module:
        layers = []
        in_features = [self.in_features] + self.num_cells[: self.depth]
        out_features = self.num_cells + [self.out_features]
        kernel_sizes = self.kernel_sizes
        strides = self.strides
        paddings = self.paddings
        for i, (_in, _out, _kernel, _stride, _padding) in enumerate(
            zip(in_features, out_features, kernel_sizes, strides, paddings)
        ):
            _bias = (i < len(in_features) - 1) or self.bias_last_layer
            if _in is not None:
                layers.append(
                    nn.Conv2d(
                        _in,
                        _out,
                        kernel_size=_kernel,
                        stride=_stride,
                        bias=_bias,
                        padding=_padding,
                        device=device,
                    )
                )
            else:
                layers.append(
                    nn.LazyConv2d(
                        _out,
                        kernel_size=_kernel,
                        stride=_stride,
                        bias=_bias,
                        padding=_padding,
                        device=device,
                    )
                )

            layers.append(
                create_on_device(
                    self.activation_class, device, **self.activation_kwargs
                )
            )
            if self.norm_class is not None:
                layers.append(
                    create_on_device(self.norm_class, device, **self.norm_kwargs)
                )

        if self.aggregator_class is not None:
            layers.append(
                create_on_device(
                    self.aggregator_class, device, **self.aggregator_kwargs
                )
            )

        if self.squeeze_output:
            layers.append(Squeeze2dLayer())
        return layers


class DuelingMlpDQNet(nn.Module):
    """Creates a Dueling MLP Q-network.

    Presented in https://arxiv.org/abs/1511.06581

    Args:
        out_features (int): number of features for the advantage network
        out_features_value (int): number of features for the value network
        mlp_kwargs_feature (dict, optional): kwargs for the feature network.
            Default is

            >>> mlp_kwargs_feature = {
            ...     'num_cells': [256, 256],
            ...     'activation_class': nn.ELU,
            ...     'out_features': 256,
            ...     'activate_last_layer': True,
            ... }

        mlp_kwargs_output (dict, optional): kwargs for the advantage and
            value networks.
            Default is

            >>> mlp_kwargs_output = {
            ...     "depth": 1,
            ...     "activation_class": nn.ELU,
            ...     "num_cells": 512,
            ...     "bias_last_layer": True,
            ... }

        device (Optional[DEVICE_TYPING]): device to create the module on.
    """

    def __init__(
        self,
        out_features: int,
        out_features_value: int = 1,
        mlp_kwargs_feature: Optional[dict] = None,
        mlp_kwargs_output: Optional[dict] = None,
        device: Optional[DEVICE_TYPING] = None,
    ):
        super().__init__()

        mlp_kwargs_feature = (
            mlp_kwargs_feature if mlp_kwargs_feature is not None else dict()
        )
        _mlp_kwargs_feature = {
            "num_cells": [256, 256],
            "out_features": 256,
            "activation_class": nn.ELU,
            "activate_last_layer": True,
        }
        _mlp_kwargs_feature.update(mlp_kwargs_feature)
        self.features = MLP(device=device, **_mlp_kwargs_feature)

        _mlp_kwargs_output = {
            "depth": 1,
            "activation_class": nn.ELU,
            "num_cells": 512,
            "bias_last_layer": True,
        }
        mlp_kwargs_output = (
            mlp_kwargs_output if mlp_kwargs_output is not None else dict()
        )
        _mlp_kwargs_output.update(mlp_kwargs_output)
        self.out_features = out_features
        self.out_features_value = out_features_value
        if not isinstance(out_features, int) and isinstance(out_features_value, int):
            out_features_value = [out_features_value] * len(out_features)
        self.advantage = MLP(
            out_features=out_features, device=device, **_mlp_kwargs_output
        )
        self.value = MLP(
            out_features=out_features_value, device=device, **_mlp_kwargs_output
        )
        for layer in self.modules():
            if isinstance(layer, (nn.Conv2d, nn.Linear)) and isinstance(
                layer.bias, torch.Tensor
            ):
                layer.bias.data.zero_()

    def forward(self, x: torch.Tensor) -> torch.Tensor:
        x = self.features(x)
        advantage = self.advantage(x)
        value = self.value(x)
        return value + advantage - advantage.mean(dim=-1, keepdim=True)


class DuelingCnnDQNet(nn.Module):
    """Dueling CNN Q-network.

    Presented in https://arxiv.org/abs/1511.06581

    Args:
        out_features (int): number of features for the advantage network
        out_features_value (int): number of features for the value network
        cnn_kwargs (dict, optional): kwargs for the feature network.
            Default is

            >>> cnn_kwargs = {
            ...     'num_cells': [32, 64, 64],
            ...     'strides': [4, 2, 1],
            ...     'kernels': [8, 4, 3],
            ... }

        mlp_kwargs (dict, optional): kwargs for the advantage and value network.
            Default is

            >>> mlp_kwargs = {
            ...     "depth": 1,
            ...     "activation_class": nn.ELU,
            ...     "num_cells": 512,
            ...     "bias_last_layer": True,
            ... }

        device (Optional[DEVICE_TYPING]): device to create the module on.
    """

    def __init__(
        self,
        out_features: int,
        out_features_value: int = 1,
        cnn_kwargs: Optional[dict] = None,
        mlp_kwargs: Optional[dict] = None,
        device: Optional[DEVICE_TYPING] = None,
    ):
        super().__init__()

        cnn_kwargs = cnn_kwargs if cnn_kwargs is not None else dict()
        _cnn_kwargs = {
            "num_cells": [32, 64, 64],
            "strides": [4, 2, 1],
            "kernel_sizes": [8, 4, 3],
        }
        _cnn_kwargs.update(cnn_kwargs)
        self.features = ConvNet(device=device, **_cnn_kwargs)

        _mlp_kwargs = {
            "depth": 1,
            "activation_class": nn.ELU,
            "num_cells": 512,
            "bias_last_layer": True,
        }
        mlp_kwargs = mlp_kwargs if mlp_kwargs is not None else dict()
        _mlp_kwargs.update(mlp_kwargs)
        self.out_features = out_features
        if not isinstance(out_features, int) and isinstance(out_features_value, int):
            out_features_value = [out_features_value] * len(out_features)
        self.out_features_value = out_features_value
        self.advantage = MLP(out_features=out_features, device=device, **_mlp_kwargs)
        self.value = MLP(out_features=out_features_value, device=device, **_mlp_kwargs)
        for layer in self.modules():
            if isinstance(layer, (nn.Conv2d, nn.Linear)) and isinstance(
                layer.bias, torch.Tensor
            ):
                layer.bias.data.zero_()

    def forward(self, x: torch.Tensor) -> torch.Tensor:
        x = self.features(x)
        advantage = self.advantage(x)
        value = self.value(x)
        return value + advantage - advantage.mean(dim=-1, keepdim=True)


class DistributionalDQNnet(nn.Module):
    """Distributional Deep Q-Network.

    Args:
        DQNet (nn.Module): Q-Network with output length equal to the number of atoms:
            output.shape = [*batch, atoms, actions].

    """

    _wrong_out_feature_dims_error = (
        "DistributionalDQNnet requires dqn output to be at least "
        "2-dimensional, with dimensions *Batch x #Atoms x #Actions. Got {0} "
        "instead."
    )

    def __init__(self, DQNet: nn.Module):
        super().__init__()
        if not (
            not isinstance(DQNet.out_features, Number) and len(DQNet.out_features) > 1
        ):
            raise RuntimeError(self._wrong_out_feature_dims_error)
        self.dqn = DQNet

    def forward(self, x: torch.Tensor) -> torch.Tensor:
        q_values = self.dqn(x)
        if q_values.ndimension() < 2:
            raise RuntimeError(
                self._wrong_out_feature_dims_error.format(q_values.shape)
            )
        return F.log_softmax(q_values, dim=-2)


def ddpg_init_last_layer(
    last_layer: nn.Module,
    scale: float = 6e-4,
    device: Optional[DEVICE_TYPING] = None,
) -> None:
    last_layer.weight.data.copy_(
        torch.rand_like(last_layer.weight.data, device=device) * scale - scale / 2
    )
    if last_layer.bias is not None:
        last_layer.bias.data.copy_(
            torch.rand_like(last_layer.bias.data, device=device) * scale - scale / 2
        )


class DdpgCnnActor(nn.Module):
    """DDPG Convolutional Actor class.

    Presented in "CONTINUOUS CONTROL WITH DEEP REINFORCEMENT LEARNING",
    https://arxiv.org/pdf/1509.02971.pdf

    The DDPG Convolutional Actor takes as input an observation (some simple transformation of the observed pixels) and
    returns an action vector from it.
    It is trained to maximise the value returned by the DDPG Q Value network.

    Args:
        out_features (int): length of the action vector.
        conv_net_kwargs (dict, optional): kwargs for the ConvNet.
            default: {
            'in_features': None,
            "num_cells": [32, 64, 64],
            "kernel_sizes": [8, 4, 3],
            "strides": [4, 2, 1],
            "paddings": [0, 0, 1],
            'activation_class': nn.ELU,
            'norm_class': None,
            'aggregator_class': SquashDims,
            'aggregator_kwargs': {"ndims_in": 3},
            'squeeze_output': True,
        }
        mlp_net_kwargs: kwargs for MLP.
            Default: {
            'in_features': None,
            'out_features': action_dim,
            'depth': 2,
            'num_cells': 200,
            'activation_class': nn.ELU,
            'bias_last_layer': True,
        }
        use_avg_pooling (bool, optional): if True, a nn.AvgPooling layer is
            used to aggregate the output. Default is :obj:`False`.
        device (Optional[DEVICE_TYPING]): device to create the module on.
    """

    def __init__(
        self,
        out_features: int,
        conv_net_kwargs: Optional[dict] = None,
        mlp_net_kwargs: Optional[dict] = None,
        use_avg_pooling: bool = False,
        device: Optional[DEVICE_TYPING] = None,
    ):
        super().__init__()
        conv_net_default_kwargs = {
            "in_features": None,
            "num_cells": [32, 64, 64],
            "kernel_sizes": [8, 4, 3],
            "strides": [4, 2, 1],
            "paddings": [0, 0, 1],
            "activation_class": nn.ELU,
            "norm_class": None,
            "aggregator_class": SquashDims
            if not use_avg_pooling
            else nn.AdaptiveAvgPool2d,
            "aggregator_kwargs": {"ndims_in": 3}
            if not use_avg_pooling
            else {"output_size": (1, 1)},
            "squeeze_output": use_avg_pooling,
        }
        conv_net_kwargs = conv_net_kwargs if conv_net_kwargs is not None else dict()
        conv_net_default_kwargs.update(conv_net_kwargs)
        mlp_net_default_kwargs = {
            "in_features": None,
            "out_features": out_features,
            "depth": 2,
            "num_cells": 200,
            "activation_class": nn.ELU,
            "bias_last_layer": True,
        }
        mlp_net_kwargs = mlp_net_kwargs if mlp_net_kwargs is not None else dict()
        mlp_net_default_kwargs.update(mlp_net_kwargs)
        self.convnet = ConvNet(device=device, **conv_net_default_kwargs)
        self.mlp = MLP(device=device, **mlp_net_default_kwargs)
        ddpg_init_last_layer(self.mlp[-1], 6e-4, device=device)

    def forward(self, observation: torch.Tensor) -> Tuple[torch.Tensor, torch.Tensor]:
        hidden = self.convnet(observation)
        action = self.mlp(hidden)
        return action, hidden


class DdpgMlpActor(nn.Module):
    """DDPG Actor class.

    Presented in "CONTINUOUS CONTROL WITH DEEP REINFORCEMENT LEARNING",
    https://arxiv.org/pdf/1509.02971.pdf

    The DDPG Actor takes as input an observation vector and returns an action from it.
    It is trained to maximise the value returned by the DDPG Q Value network.

    Args:
        out_features (int): length of the action vector
        mlp_net_kwargs (dict, optional): kwargs for MLP.
            Default: {
            'in_features': None,
            'out_features': action_dim,
            'depth': 2,
            'num_cells': [400, 300],
            'activation_class': nn.ELU,
            'bias_last_layer': True,
        }
        device (Optional[DEVICE_TYPING]): device to create the module on.
    """

    def __init__(
        self,
        out_features: int,
        mlp_net_kwargs: Optional[dict] = None,
        device: Optional[DEVICE_TYPING] = None,
    ):
        super().__init__()
        mlp_net_default_kwargs = {
            "in_features": None,
            "out_features": out_features,
            "depth": 2,
            "num_cells": [400, 300],
            "activation_class": nn.ELU,
            "bias_last_layer": True,
        }
        mlp_net_kwargs = mlp_net_kwargs if mlp_net_kwargs is not None else dict()
        mlp_net_default_kwargs.update(mlp_net_kwargs)
        self.mlp = MLP(device=device, **mlp_net_default_kwargs)
        ddpg_init_last_layer(self.mlp[-1], 6e-3, device=device)

    def forward(self, observation: torch.Tensor) -> torch.Tensor:
        action = self.mlp(observation)
        return action


<<<<<<< HEAD
class DualInputCnn(nn.Module):
    """Generic class for 3d and 1d dual input (e.g. image and action for q-value networks).
=======
class DdpgCnnQNet(nn.Module):
    """DDPG Convolutional Q-value class.

    Presented in "CONTINUOUS CONTROL WITH DEEP REINFORCEMENT LEARNING",
    https://arxiv.org/pdf/1509.02971.pdf

    The DDPG Q-value network takes as input an observation and an action, and returns a scalar from it.
>>>>>>> 4cbc5212

    Args:
        out_features (int): output size.
        conv_net_kwargs (dict, optional): kwargs for the convolutional network.
            default: {
            'in_features': None,
            "num_cells": [32, 64, 128],
            "kernel_sizes": [8, 4, 3],
            "strides": [4, 2, 1],
            "paddings": [0, 0, 1],
            'activation_class': nn.ELU,
            'norm_class': None,
            'aggregator_class': nn.AdaptiveAvgPool2d,
            'aggregator_kwargs': {},
            'squeeze_output': True,
        }
        mlp_net_kwargs (dict, optional): kwargs for MLP.
            Default: {
            'in_features': None,
            'out_features': 1,
            'depth': 2,
            'num_cells': 200,
            'activation_class': nn.ELU,
            'bias_last_layer': True,
        }
        use_avg_pooling (bool, optional): if True, a nn.AvgPooling layer is
            used to aggregate the output. Default is :obj:`True`.
        device (Optional[DEVICE_TYPING]): device to create the module on.
    """

    def __init__(
        self,
        out_features: int,
        conv_net_kwargs: Optional[dict] = None,
        mlp_net_kwargs: Optional[dict] = None,
        use_avg_pooling: bool = True,
        device: Optional[DEVICE_TYPING] = None,
    ):
        super().__init__()
        conv_net_default_kwargs = {
            "in_features": None,
            "num_cells": [32, 64, 128],
            "kernel_sizes": [8, 4, 3],
            "strides": [4, 2, 1],
            "paddings": [0, 0, 1],
            "activation_class": nn.ELU,
            "norm_class": None,
            "aggregator_class": SquashDims
            if not use_avg_pooling
            else nn.AdaptiveAvgPool2d,
            "aggregator_kwargs": {"ndims_in": 3}
            if not use_avg_pooling
            else {"output_size": (1, 1)},
            "squeeze_output": use_avg_pooling,
        }
        conv_net_kwargs = conv_net_kwargs if conv_net_kwargs is not None else dict()
        conv_net_default_kwargs.update(conv_net_kwargs)
        mlp_net_default_kwargs = {
            "in_features": None,
            "out_features": out_features,
            "depth": 2,
            "num_cells": 200,
            "activation_class": nn.ELU,
            "bias_last_layer": True,
        }
        mlp_net_kwargs = mlp_net_kwargs if mlp_net_kwargs is not None else dict()
        mlp_net_default_kwargs.update(mlp_net_kwargs)
        self.convnet = ConvNet(device=device, **conv_net_default_kwargs)
        self.mlp = MLP(device=device, **mlp_net_default_kwargs)
        ddpg_init_last_layer(self.mlp[-1], 6e-4, device=device)

    def forward(self, observation: torch.Tensor, action: torch.Tensor) -> torch.Tensor:
        hidden = torch.cat([self.convnet(observation), action], -1)
        value = self.mlp(hidden)
        return value


class DdpgCnnQNet(DualInputCnn):
    """DDPG Convolutional Q-value class, as presented in "CONTINUOUS CONTROL WITH DEEP REINFORCEMENT LEARNING",
    https://arxiv.org/pdf/1509.02971.pdf

    The DDPG Q-value network takes as input an observation and an action, and returns a scalar from it.

    Args:
        conv_net_kwargs (dict, optional): kwargs for the convolutional network.
            default: {
            'in_features': None,
            "num_cells": [32, 64, 128],
            "kernel_sizes": [8, 4, 3],
            "strides": [4, 2, 1],
            "paddings": [0, 0, 1],
            'activation_class': nn.ELU,
            'norm_class': None,
            'aggregator_class': nn.AdaptiveAvgPool2d,
            'aggregator_kwargs': {},
            'squeeze_output': True,
        }
        mlp_net_kwargs (dict, optional): kwargs for MLP.
            Default: {
            'in_features': None,
            'out_features': 1,
            'depth': 2,
            'num_cells': 200,
            'activation_class': nn.ELU,
            'bias_last_layer': True,
        }
        use_avg_pooling (bool, optional): if True, a nn.AvgPooling layer is
            used to aggregate the output. Default is `True`.
        device (Optional[DEVICE_TYPING]): device to create the module on.
    """

    def __init__(
        self,
        conv_net_kwargs: Optional[dict] = None,
        mlp_net_kwargs: Optional[dict] = None,
        use_avg_pooling: bool = True,
        device: Optional[DEVICE_TYPING] = None,
    ):
        super().__init__(
            out_features=1,
            conv_net_kwargs=conv_net_kwargs,
            mlp_net_kwargs=mlp_net_kwargs,
            use_avg_pooling=use_avg_pooling,
            device=device,
        )


class DdpgMlpQNet(nn.Module):
    """DDPG Q-value MLP class.

    Presented in "CONTINUOUS CONTROL WITH DEEP REINFORCEMENT LEARNING",
    https://arxiv.org/pdf/1509.02971.pdf

    The DDPG Q-value network takes as input an observation and an action, and returns a scalar from it.
    Because actions are integrated later than observations, two networks are created.

    Args:
        mlp_net_kwargs_net1 (dict, optional): kwargs for MLP.
            Default: {
            'in_features': None,
            'out_features': 400,
            'depth': 0,
            'num_cells': [],
            'activation_class': nn.ELU,
            'bias_last_layer': True,
            'activate_last_layer': True,
        }
        mlp_net_kwargs_net2
            Default: {
            'in_features': None,
            'out_features': 1,
            'depth': 1,
            'num_cells': [300, ],
            'activation_class': nn.ELU,
            'bias_last_layer': True,
        }
        device (Optional[DEVICE_TYPING]): device to create the module on.
    """

    def __init__(
        self,
        mlp_net_kwargs_net1: Optional[dict] = None,
        mlp_net_kwargs_net2: Optional[dict] = None,
        device: Optional[DEVICE_TYPING] = None,
    ):
        super().__init__()
        mlp1_net_default_kwargs = {
            "in_features": None,
            "out_features": 400,
            "depth": 0,
            "num_cells": [],
            "activation_class": nn.ELU,
            "bias_last_layer": True,
            "activate_last_layer": True,
        }
        mlp_net_kwargs_net1: Dict = (
            mlp_net_kwargs_net1 if mlp_net_kwargs_net1 is not None else dict()
        )
        mlp1_net_default_kwargs.update(mlp_net_kwargs_net1)
        self.mlp1 = MLP(device=device, **mlp1_net_default_kwargs)

        mlp2_net_default_kwargs = {
            "in_features": None,
            "out_features": 1,
            "num_cells": [
                300,
            ],
            "activation_class": nn.ELU,
            "bias_last_layer": True,
        }
        mlp_net_kwargs_net2 = (
            mlp_net_kwargs_net2 if mlp_net_kwargs_net2 is not None else dict()
        )
        mlp2_net_default_kwargs.update(mlp_net_kwargs_net2)
        self.mlp2 = MLP(device=device, **mlp2_net_default_kwargs)
        ddpg_init_last_layer(self.mlp2[-1], 6e-3, device=device)

    def forward(self, observation: torch.Tensor, action: torch.Tensor) -> torch.Tensor:
        value = self.mlp2(torch.cat([self.mlp1(observation), action], -1))
        return value


class LSTMNet(nn.Module):
    """An embedder for an LSTM preceded by an MLP.

    The forward method returns the hidden states of the current state (input hidden states) and the output, as
    the environment returns the 'observation' and 'next_observation'.

    Because the LSTM kernel only returns the last hidden state, hidden states
    are padded with zeros such that they have the right size to be stored in a
    TensorDict of size [batch x time_steps].

    If a 2D tensor is provided as input, it is assumed that it is a batch of data
    with only one time step. This means that we explicitely assume that users will
    unsqueeze inputs of a single batch with multiple time steps.

    Examples:
        >>> batch = 7
        >>> time_steps = 6
        >>> in_features = 4
        >>> net = LSTMNet(
        ...     out_features,
        ...     {"input_size": hidden_size, "hidden_size": hidden_size},
        ...     {"out_features": hidden_size},
        ... )
        >>> # test single step vs multi-step
        >>> x = torch.randn(batch, time_steps, in_features)
        >>> y, hidden0_in, hidden1_in, hidden0_out, hidden1_out = net(x)

    """

    def __init__(
        self,
        out_features: int,
        lstm_kwargs: Dict,
        mlp_kwargs: Dict,
        device: Optional[DEVICE_TYPING] = None,
    ) -> None:
        super().__init__()
        lstm_kwargs.update({"batch_first": True})
        self.mlp = MLP(device=device, **mlp_kwargs)
        self.lstm = nn.LSTM(device=device, **lstm_kwargs)
        self.linear = nn.LazyLinear(out_features, device=device)

    def _lstm(
        self,
        input: torch.Tensor,
        hidden0_in: Optional[torch.Tensor] = None,
        hidden1_in: Optional[torch.Tensor] = None,
    ) -> Tuple[torch.Tensor, torch.Tensor, torch.Tensor, torch.Tensor, torch.Tensor]:
        squeeze0 = False
        squeeze1 = False
        if input.ndimension() == 1:
            squeeze0 = True
            input = input.unsqueeze(0).contiguous()

        if input.ndimension() == 2:
            squeeze1 = True
            input = input.unsqueeze(1).contiguous()
        batch, steps = input.shape[:2]

        if hidden1_in is None and hidden0_in is None:
            shape = (batch, steps) if not squeeze1 else (batch,)
            hidden0_in, hidden1_in = [
                torch.zeros(
                    *shape,
                    self.lstm.num_layers,
                    self.lstm.hidden_size,
                    device=input.device,
                    dtype=input.dtype,
                )
                for _ in range(2)
            ]
        elif hidden1_in is None or hidden0_in is None:
            raise RuntimeError(
                f"got type(hidden0)={type(hidden0_in)} and type(hidden1)={type(hidden1_in)}"
            )
        elif squeeze0:
            hidden0_in = hidden0_in.unsqueeze(0)
            hidden1_in = hidden1_in.unsqueeze(0)

        # we only need the first hidden state
        if not squeeze1:
            _hidden0_in = hidden0_in[:, 0]
            _hidden1_in = hidden1_in[:, 0]
        else:
            _hidden0_in = hidden0_in
            _hidden1_in = hidden1_in
        hidden = (
            _hidden0_in.transpose(-3, -2).contiguous(),
            _hidden1_in.transpose(-3, -2).contiguous(),
        )

        y0, hidden = self.lstm(input, hidden)
        # dim 0 in hidden is num_layers, but that will conflict with tensordict
        hidden = tuple(_h.transpose(0, 1) for _h in hidden)
        y = self.linear(y0)

        out = [y, hidden0_in, hidden1_in, *hidden]
        if squeeze1:
            # squeezes time
            out[0] = out[0].squeeze(1)
        if not squeeze1:
            # we pad the hidden states with zero to make tensordict happy
            for i in range(3, 5):
                out[i] = torch.stack(
                    [torch.zeros_like(out[i]) for _ in range(input.shape[1] - 1)]
                    + [out[i]],
                    1,
                )
        if squeeze0:
            out = [_out.squeeze(0) for _out in out]
        return tuple(out)

    def forward(
        self,
        input: torch.Tensor,
        hidden0_in: Optional[torch.Tensor] = None,
        hidden1_in: Optional[torch.Tensor] = None,
    ) -> Tuple[torch.Tensor, torch.Tensor, torch.Tensor, torch.Tensor, torch.Tensor]:

        input = self.mlp(input)
        return self._lstm(input, hidden0_in, hidden1_in)<|MERGE_RESOLUTION|>--- conflicted
+++ resolved
@@ -859,18 +859,8 @@
         return action
 
 
-<<<<<<< HEAD
 class DualInputCnn(nn.Module):
     """Generic class for 3d and 1d dual input (e.g. image and action for q-value networks).
-=======
-class DdpgCnnQNet(nn.Module):
-    """DDPG Convolutional Q-value class.
-
-    Presented in "CONTINUOUS CONTROL WITH DEEP REINFORCEMENT LEARNING",
-    https://arxiv.org/pdf/1509.02971.pdf
-
-    The DDPG Q-value network takes as input an observation and an action, and returns a scalar from it.
->>>>>>> 4cbc5212
 
     Args:
         out_features (int): output size.
@@ -949,7 +939,9 @@
 
 
 class DdpgCnnQNet(DualInputCnn):
-    """DDPG Convolutional Q-value class, as presented in "CONTINUOUS CONTROL WITH DEEP REINFORCEMENT LEARNING",
+    """DDPG Convolutional Q-value class.
+
+    Presented in "CONTINUOUS CONTROL WITH DEEP REINFORCEMENT LEARNING",
     https://arxiv.org/pdf/1509.02971.pdf
 
     The DDPG Q-value network takes as input an observation and an action, and returns a scalar from it.
