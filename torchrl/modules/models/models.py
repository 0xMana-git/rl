--- conflicted
+++ resolved
@@ -81,34 +81,26 @@
             an integer is provided, every layer will have the same number of cells. If an iterable is provided,
             the linear layers out_features will match the content of num_cells.
             default: 32;
-<<<<<<< HEAD
-        activation_class (Type or str): activation class to be used.
-=======
-        activation_class (Type[nn.Module]): activation class to be used.
->>>>>>> 341b3ab1
+        activation_class (Type[nn.Module] or str, optional): activation class to be used.
             default: nn.Tanh
         activation_kwargs (dict, optional): kwargs to be used with the
             activation class;
         norm_class (Type, optional): normalization class, if any.
         norm_kwargs (dict, optional): kwargs to be used with the normalization
             layers;
-        bias_last_layer (bool): if True, the last Linear layer will have a bias
+        bias_last_layer (bool, optional): if True, the last Linear layer will have a bias
             parameter.
             default: True;
-        single_bias_last_layer (bool): if True, the last dimension of the bias
+        single_bias_last_layer (bool, optional): if True, the last dimension of the bias
             of the last layer will be a singleton
             dimension.
             default: True;
-<<<<<<< HEAD
-        layer_class (Type or str): class to be used for the linear layers. If
+        layer_class (Type[nn.Module] or str, optional): class to be used for the linear layers. If
             str, can be one of `"linear"`, `"noisy_linear"`, or one of these with
             the `"lazy_"` prefix.
             Defaults to nn.Linear.
-=======
-        layer_class (Type[nn.Module]): class to be used for the linear layers;
->>>>>>> 341b3ab1
         layer_kwargs (dict, optional): kwargs for the linear layers;
-        activate_last_layer (bool): whether the MLP output should be activated. This is useful when the MLP output
+        activate_last_layer (bool, optional): whether the MLP output should be activated. This is useful when the MLP output
             is used as the input for another module.
             default: False.
         device (Optional[DEVICE_TYPING]): device to create the module on.
@@ -195,11 +187,7 @@
         out_features: Union[int, Sequence[int]] = None,
         depth: Optional[int] = None,
         num_cells: Optional[Union[Sequence, int]] = None,
-<<<<<<< HEAD
-        activation_class: Union[str, Type] = nn.Tanh,
-=======
-        activation_class: Type[nn.Module] = nn.Tanh,
->>>>>>> 341b3ab1
+        activation_class: Union[str, Type[nn.Module]] = nn.Tanh,
         activation_kwargs: Optional[dict] = None,
         norm_class: Optional[Type[nn.Module]] = None,
         norm_kwargs: Optional[dict] = None,
@@ -331,30 +319,22 @@
             an integer is provided, every layer will have the same number of cells. If an iterable is provided,
             the linear layers out_features will match the content of num_cells.
             default: [32, 32, 32];
-        kernel_sizes (int, Sequence[Union[int, Sequence[int]]]): Kernel size(s) of the conv network. If iterable, the length must match the
-            depth, defined by the num_cells or depth arguments.
-        strides (int or Sequence[int]): Stride(s) of the conv network. If iterable, the length must match the
-            depth, defined by the num_cells or depth arguments.
-<<<<<<< HEAD
-        activation_class (Type or str): activation class to be used.
-=======
-        activation_class (Type[nn.Module]): activation class to be used.
->>>>>>> 341b3ab1
+        kernel_sizes (int, Sequence[Union[int, Sequence[int]]], optional): Kernel size(s) of the conv network. If iterable, the length must match the
+            depth, defined by the num_cells or depth arguments. Default is 3.
+        strides (int or Sequence[int], optional): Stride(s) of the conv network. If iterable, the length must match the
+            depth, defined by the num_cells or depth arguments. Default is 1.
+        activation_class (Type[nn.Module] or str): activation class to be used.
             default: nn.Tanh
         activation_kwargs (dict, optional): kwargs to be used with the activation class;
         norm_class (Type, optional): normalization class, if any;
         norm_kwargs (dict, optional): kwargs to be used with the normalization layers;
-        bias_last_layer (bool): if True, the last Linear layer will have a bias parameter.
+        bias_last_layer (bool, optional): if True, the last Linear layer will have a bias parameter.
             default: True;
-<<<<<<< HEAD
-        aggregator_class (Type or str): aggregator to use at the end of the chain.
+        aggregator_class (Type[nn.Module] or str): aggregator to use at the end of the chain.
             If a string is provided, it must be one of `"squash_dims"` or `"adaptive_avg_pooling"`.
-=======
-        aggregator_class (Type[nn.Module]): aggregator to use at the end of the chain.
->>>>>>> 341b3ab1
             default:  SquashDims;
         aggregator_kwargs (dict, optional): kwargs for the aggregator_class;
-        squeeze_output (bool): whether the output should be squeezed of its singleton dimensions.
+        squeeze_output (bool, optional): whether the output should be squeezed of its singleton dimensions.
             default: True.
         device (Optional[DEVICE_TYPING]): device to create the module on.
 
@@ -417,20 +397,12 @@
         kernel_sizes: Union[Sequence[Union[int, Sequence[int]]], int] = 3,
         strides: Union[Sequence, int] = 1,
         paddings: Union[Sequence, int] = 0,
-<<<<<<< HEAD
-        activation_class: Union[Type, str] = nn.ELU,
-=======
-        activation_class: Type[nn.Module] = nn.ELU,
->>>>>>> 341b3ab1
+        activation_class: Union[Type[nn.Module], str] = nn.ELU,
         activation_kwargs: Optional[dict] = None,
         norm_class: Optional[Type[nn.Module]] = None,
         norm_kwargs: Optional[dict] = None,
         bias_last_layer: bool = True,
-<<<<<<< HEAD
-        aggregator_class: Union[Type, str] = SquashDims,
-=======
-        aggregator_class: Optional[Type[nn.Module]] = SquashDims,
->>>>>>> 341b3ab1
+        aggregator_class: Union[str, Type[nn.Module]] = SquashDims,
         aggregator_kwargs: Optional[dict] = None,
         squeeze_output: bool = False,
         device: Optional[DEVICE_TYPING] = None,
@@ -612,19 +584,14 @@
         _mlp_kwargs_output.update(mlp_kwargs_output)
         self.out_features = out_features
         self.out_features_value = out_features_value
-<<<<<<< HEAD
         if not isinstance(out_features, int) and isinstance(out_features_value, int):
             out_features_value = [out_features_value] * len(out_features)
-        self.advantage = MLP(out_features=out_features, **_mlp_kwargs_output)
-        self.value = MLP(out_features=out_features_value, **_mlp_kwargs_output)
-=======
         self.advantage = MLP(
             out_features=out_features, device=device, **_mlp_kwargs_output
         )
         self.value = MLP(
             out_features=out_features_value, device=device, **_mlp_kwargs_output
         )
->>>>>>> 341b3ab1
         for layer in self.modules():
             if isinstance(layer, (nn.Conv2d, nn.Linear)) and isinstance(
                 layer.bias, torch.Tensor
@@ -866,16 +833,12 @@
         device (Optional[DEVICE_TYPING]): device to create the module on.
     """
 
-<<<<<<< HEAD
-    def __init__(self, out_features: int, mlp_net_kwargs: Optional[dict] = None):
-=======
     def __init__(
         self,
-        action_dim: int,
+        out_features: int,
         mlp_net_kwargs: Optional[dict] = None,
         device: Optional[DEVICE_TYPING] = None,
     ):
->>>>>>> 341b3ab1
         super().__init__()
         mlp_net_default_kwargs = {
             "in_features": None,
@@ -1005,6 +968,7 @@
         }
         use_avg_pooling (bool, optional): if True, a nn.AvgPooling layer is
             used to aggregate the output. Default is `True`.
+        device (Optional[DEVICE_TYPING]): device to create the module on.
     """
 
     def __init__(
@@ -1012,12 +976,14 @@
         conv_net_kwargs: Optional[dict] = None,
         mlp_net_kwargs: Optional[dict] = None,
         use_avg_pooling: bool = True,
+        device: Optional[DEVICE_TYPING] = None,
     ):
         super().__init__(
             out_features=1,
             conv_net_kwargs=conv_net_kwargs,
             mlp_net_kwargs=mlp_net_kwargs,
             use_avg_pooling=use_avg_pooling,
+            device=device,
         )
 
 
